--- conflicted
+++ resolved
@@ -46,7 +46,6 @@
 
 using CondV = userspace_threads::cv;
 
-<<<<<<< HEAD
 using CondVarAny = userspace_threads::cv_any;
 
 using MachineID  = std::uint64_t;
@@ -56,12 +55,9 @@
 using NodeID   = std::uint32_t;
 using ObjectID = std::uint32_t;
 
-=======
->>>>>>> 92aa21a8
 template <typename T>
 using Handle = std::shared_ptr<T>;
 
-<<<<<<< HEAD
 using SegmentName    = std::string;
 using SegmentID      = std::uint16_t;
 using SegmentRank    = std::uint16_t;
@@ -81,14 +77,4 @@
 
 // NOLINTEND(readability-identifier-naming)
 
-=======
-using SegmentID      = std::uint16_t;  // NOLINT(readability-identifier-naming)
-using SegmentRank    = std::uint16_t;  // NOLINT(readability-identifier-naming)
-using SegmentAddress = std::uint32_t;  // NOLINT(readability-identifier-naming) // id + rank
-
-using PortName    = std::string;    // NOLINT(readability-identifier-naming)
-using PortID      = std::uint16_t;  // NOLINT(readability-identifier-naming)
-using PortAddress = std::uint64_t;  // NOLINT(readability-identifier-naming)  // id + rank + port
-
->>>>>>> 92aa21a8
 }  // namespace mrc