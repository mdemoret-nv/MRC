--- conflicted
+++ resolved
@@ -38,11 +38,7 @@
 {
   public:
     Runnable(std::unique_ptr<NodeT> node) :
-<<<<<<< HEAD
-      ObjectProperties(ObjectPropertiesState::create<NodeT>()),
-=======
       ObjectProperties(Object<NodeT>::build_state()),
->>>>>>> 61fa2942
       Object<NodeT>(),
       m_node(std::move(node))
     {
