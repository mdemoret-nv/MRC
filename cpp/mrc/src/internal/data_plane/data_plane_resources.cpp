/*
 * SPDX-FileCopyrightText: Copyright (c) 2021-2023, NVIDIA CORPORATION & AFFILIATES. All rights reserved.
 * SPDX-License-Identifier: Apache-2.0
 *
 * Licensed under the Apache License, Version 2.0 (the "License");
 * you may not use this file except in compliance with the License.
 * You may obtain a copy of the License at
 *
 * http://www.apache.org/licenses/LICENSE-2.0
 *
 * Unless required by applicable law or agreed to in writing, software
 * distributed under the License is distributed on an "AS IS" BASIS,
 * WITHOUT WARRANTIES OR CONDITIONS OF ANY KIND, either express or implied.
 * See the License for the specific language governing permissions and
 * limitations under the License.
 */

#include "internal/data_plane/data_plane_resources.hpp"

#include "internal/data_plane/callbacks.hpp"
#include "internal/data_plane/client.hpp"
#include "internal/data_plane/server.hpp"
#include "internal/memory/host_resources.hpp"
#include "internal/remote_descriptor/messages.hpp"
#include "internal/ucx/endpoint.hpp"
#include "internal/ucx/ucx_resources.hpp"
#include "internal/ucx/utils.hpp"
#include "internal/ucx/worker.hpp"

#include "mrc/channel/buffered_channel.hpp"
#include "mrc/memory/literals.hpp"

#include <ucp/api/ucp.h>
#include <ucs/memory/memory_type.h>
#include <ucxx/api.h>

#include <memory>

namespace mrc::data_plane {

using namespace mrc::memory::literals;

DataPlaneResources::DataPlaneResources(resources::PartitionResourceBase& base,
                                       ucx::UcxResources& ucx,
                                       memory::HostResources& host,
                                       const InstanceID& instance_id,
                                       control_plane::Client& control_plane_client) :
  resources::PartitionResourceBase(base),
  Service("DataPlaneResources"),
  m_ucx(ucx),
  m_host(host),
  m_control_plane_client(control_plane_client),
  m_instance_id(instance_id),
  m_transient_pool(32_MiB, 4, m_host.registered_memory_resource()),
  m_server(std::make_unique<Server>(base, ucx, host, m_transient_pool, m_instance_id))
//   m_client(std::make_unique<Client>(base, ucx, m_control_plane_client.connections(), m_transient_pool))
{
    // ensure the data plane progress engine is up and running
    service_start();
    service_await_live();
}

DataPlaneResources::~DataPlaneResources()
{
    Service::call_in_destructor();
}

void DataPlaneResources2::set_instance_id(uint64_t instance_id)
{
    m_instance_id = instance_id;
}

bool DataPlaneResources2::has_instance_id() const
{
    return m_instance_id.has_value();
}

uint64_t DataPlaneResources2::get_instance_id() const
{
    if (!this->has_instance_id())
    {
        throw std::runtime_error("Instance ID not set");
    }

    return m_instance_id.value();
}

Client& DataPlaneResources::client()
{
    return *m_client;
}

std::string DataPlaneResources::ucx_address() const
{
    return m_ucx.worker().address();
}

const ucx::RegistrationCache& DataPlaneResources::registration_cache() const
{
    return m_ucx.registration_cache();
}

void DataPlaneResources::do_service_start()
{
    m_server->service_start();
    m_client->service_start();
}

void DataPlaneResources::do_service_await_live()
{
    m_server->service_await_live();
    m_client->service_await_live();
}

void DataPlaneResources::do_service_stop()
{
    // we only issue
    m_client->service_stop();
}

void DataPlaneResources::do_service_kill()
{
    m_server->service_kill();
    m_client->service_kill();
}

void DataPlaneResources::do_service_await_join()
{
    m_client->service_await_join();
    m_server->service_stop();
    m_server->service_await_join();
}

Server& DataPlaneResources::server()
{
    return *m_server;
}

mrc::runnable::LaunchOptions DataPlaneResources::launch_options(std::size_t concurrency)
{
    return ucx::UcxResources::launch_options(concurrency);
}

const InstanceID& DataPlaneResources::instance_id() const
{
    return m_instance_id;
}

DataPlaneResources2::DataPlaneResources2() :
  m_inbound_channel(std::make_unique<channel::BufferedChannel<std::unique_ptr<runtime::RemoteDescriptor2>>>())
{
    DVLOG(10) << "initializing ucx context";

    int64_t featureFlags = UCP_FEATURE_TAG | UCP_FEATURE_AM | UCP_FEATURE_RMA;

    m_context = ucxx::createContext({}, featureFlags);

    DVLOG(10) << "initialize a ucx data_plane worker";
    m_worker = ucxx::createWorker(m_context, false, false);

    m_address = m_worker->getAddress();

    DVLOG(10) << "initialize the registration cache for this context";
    m_registration_cache = std::make_shared<ucx::RegistrationCache2>(m_context);

    auto decrement_callback = ucxx::AmReceiverCallbackType([this](std::shared_ptr<ucxx::Request> req) {
        if (req->getStatus() != UCS_OK)
            // TODO(Peter): Ensure the error gets raised somehow
            DVLOG(10) << "Error calling decrement_callback";

        auto* dec_message = reinterpret_cast<remote_descriptor::RemoteDescriptorDecrementMessage*>(
            req->getRecvBuffer()->data());

        if (dec_message->tokens > 0)
        {
            auto remote_descriptor = m_remote_descriptor_by_id[dec_message->object_id];
            auto tokens            = remote_descriptor->encoded_object().tokens();
            tokens -= dec_message->tokens;
            remote_descriptor->encoded_object().set_tokens(tokens);
            if (tokens == 0)
            {
                m_remote_descriptor_by_id.erase(dec_message->object_id);
            }
        }
    });
    m_worker->registerAmReceiverCallback(
        ucxx::AmReceiverCallbackInfo(ucxx::AmReceiverCallbackOwnerType("MRC"), ucxx::AmReceiverCallbackIdType(0)),
        decrement_callback);

    // flush any work that needs to be done by the workers
    this->flush();
}

DataPlaneResources2::~DataPlaneResources2() {}

ucxx::Context& DataPlaneResources2::context() const
{
    return *m_context;
}

ucxx::Worker& DataPlaneResources2::worker() const
{
    return *m_worker;
}

std::string DataPlaneResources2::address() const
{
    return m_address->getString();
}

ucx::RegistrationCache2& DataPlaneResources2::registration_cache() const
{
    return *m_registration_cache;
}

std::shared_ptr<ucxx::Endpoint> DataPlaneResources2::create_endpoint(const ucx::WorkerAddress& address,
                                                                     uint64_t instance_id)
{
    auto address_obj = ucxx::createAddressFromString(address);

    auto endpoint = m_worker->createEndpointFromWorkerAddress(address_obj);

    m_endpoints_by_address[address] = endpoint;
    m_endpoints_by_id[instance_id]  = endpoint;

    return endpoint;
}

bool DataPlaneResources2::has_endpoint(const std::string& address) const
{
    return m_endpoints_by_address.contains(address);
}

std::shared_ptr<ucxx::Endpoint> DataPlaneResources2::find_endpoint(const std::string& address) const
{
    return m_endpoints_by_address.at(address);
}

std::shared_ptr<ucxx::Endpoint> DataPlaneResources2::find_endpoint(uint64_t instance_id) const
{
    return m_endpoints_by_id.at(instance_id);
}

bool DataPlaneResources2::progress()
{
    // Forward the worker once
    return m_worker->progressOnce();
}

bool DataPlaneResources2::flush()
{
    return m_worker->progress();
}

void DataPlaneResources2::wait_requests(const std::vector<std::shared_ptr<ucxx::Request>>& requests)
{
    auto remainingRequests = requests;
    while (!remainingRequests.empty())
    {
        auto updatedRequests = std::exchange(remainingRequests, decltype(remainingRequests)());
        for (auto const& r : updatedRequests)
        {
            this->progress();

            if (!r->isCompleted())
            {
                remainingRequests.push_back(r);
            }
            else
            {
                r->checkError();
            }
        }
    }
}

std::shared_ptr<ucxx::Request> DataPlaneResources2::memory_send_async(std::shared_ptr<ucxx::Endpoint> endpoint,
                                                                      memory::const_buffer_view buffer_view,
                                                                      uintptr_t remote_addr,
                                                                      ucp_rkey_h rkey)
{
    return this->memory_send_async(endpoint, buffer_view.data(), buffer_view.bytes(), remote_addr, rkey);
}

std::shared_ptr<ucxx::Request> DataPlaneResources2::memory_send_async(std::shared_ptr<ucxx::Endpoint> endpoint,
                                                                      const void* addr,
                                                                      std::size_t bytes,
                                                                      uintptr_t remote_addr,
                                                                      ucp_rkey_h rkey)
{
    // Const cast away because UCXX only accepts void*
    auto request = endpoint->memPut(const_cast<void*>(addr), bytes, remote_addr, rkey);

    return request;
}

std::shared_ptr<ucxx::Request> DataPlaneResources2::memory_recv_async(std::shared_ptr<ucxx::Endpoint> endpoint,
                                                                      memory::buffer_view buffer_view,
                                                                      uintptr_t remote_addr,
                                                                      const void* packed_rkey_data)
{
    return this->memory_recv_async(endpoint, buffer_view.data(), buffer_view.bytes(), remote_addr, packed_rkey_data);
}

std::shared_ptr<ucxx::Request> DataPlaneResources2::memory_recv_async(std::shared_ptr<ucxx::Endpoint> endpoint,
                                                                      void* addr,
                                                                      std::size_t bytes,
                                                                      uintptr_t remote_addr,
                                                                      const void* packed_rkey_data)
{
    ucp_rkey_h rkey;

    // Unpack the key
    auto rc = ucp_ep_rkey_unpack(endpoint->getHandle(), packed_rkey_data, &rkey);
    CHECK_EQ(rc, UCS_OK);

    // Const cast away because UCXX only accepts void*
    auto request = endpoint->memGet(addr,
                                    bytes,
                                    remote_addr,
                                    rkey,
                                    false,
                                    [rkey](ucs_status_t status, std::shared_ptr<void> user_data) {
                                        ucp_rkey_destroy(rkey);
                                    });

    return request;
}

std::shared_ptr<ucxx::Request> DataPlaneResources2::tagged_send_async(std::shared_ptr<ucxx::Endpoint> endpoint,
                                                                      memory::const_buffer_view buffer_view,
                                                                      uint64_t tag)
{
    return this->tagged_send_async(endpoint, buffer_view.data(), buffer_view.bytes(), tag);
}

std::shared_ptr<ucxx::Request> DataPlaneResources2::tagged_send_async(std::shared_ptr<ucxx::Endpoint> endpoint,
                                                                      const void* buffer,
                                                                      size_t length,
                                                                      uint64_t tag)
{
    // TODO(MDD): Check that this EP belongs to this resource

    // Const cast away because UCXX only accepts void*
    auto request = endpoint->tagSend(const_cast<void*>(buffer), length, ucxx::Tag(tag));

    return request;
}

std::shared_ptr<ucxx::Request> DataPlaneResources2::tagged_recv_async(std::shared_ptr<ucxx::Endpoint> endpoint,
                                                                      void* buffer,
                                                                      size_t length,
                                                                      uint64_t tag,
                                                                      uint64_t tag_mask)
{
    // TODO(MDD): Check that this EP belongs to this resource
    // TODO(MDD): Once 0.35 is released, support tag_mask
    auto request = endpoint->tagRecv(buffer, length, ucxx::Tag(tag), ucxx::TagMaskFull);

    return request;
}

std::shared_ptr<ucxx::Request> DataPlaneResources2::am_send_async(std::shared_ptr<ucxx::Endpoint> endpoint,
                                                                  memory::const_buffer_view buffer_view)
{
    return this->am_send_async(endpoint,
                               buffer_view.data(),
                               buffer_view.bytes(),
                               ucx::to_ucs_memory_type(buffer_view.kind()));
}

std::shared_ptr<ucxx::Request> DataPlaneResources2::am_send_async(std::shared_ptr<ucxx::Endpoint> endpoint,
                                                                  const void* addr,
                                                                  std::size_t bytes,
                                                                  ucs_memory_type_t mem_type)
{
    // TODO(MDD): Check that this EP belongs to this resource

    // Const cast away because UCXX only accepts void*
    auto request = endpoint->amSend(const_cast<void*>(addr), bytes, mem_type);

    return request;
}

std::shared_ptr<ucxx::Request> DataPlaneResources2::am_recv_async(std::shared_ptr<ucxx::Endpoint> endpoint)
{
    // TODO(MDD): Check that this EP belongs to this resource
    auto request = endpoint->amRecv();

    return request;
}

uint64_t DataPlaneResources2::get_next_object_id()
{
    auto object_id = m_next_object_id++;
    while (m_remote_descriptor_by_id.find(object_id) != m_remote_descriptor_by_id.end())
    {
        object_id = m_next_object_id++;
    }

    return object_id;
}

uint64_t DataPlaneResources2::register_remote_decriptor(
    std::shared_ptr<runtime::RemoteDescriptorImpl2> remote_descriptor)
{
    auto object_id = get_next_object_id();
    remote_descriptor->encoded_object().set_object_id(object_id);
    m_remote_descriptor_by_id[object_id] = remote_descriptor;
    return object_id;
}

<<<<<<< HEAD
void DataPlaneResources2::decrement()
{
    std::map<std::shared_ptr<ucxx::Endpoint>, std::shared_ptr<ucxx::Request>> probeRequests;
    for (auto& ep_pair : m_endpoints_by_address)
    {
        auto ep     = ep_pair.second;
        auto worker = ep->getWorker();
        if (worker->tagProbe(0))
        {
            remote_descriptor::RemoteDescriptorDecrementMessage dec_message;

            auto decrement_request = ep->tagRecv(&dec_message,
                                                 sizeof(remote_descriptor::RemoteDescriptorDecrementMessage),
                                                 0);
            while (!decrement_request->isCompleted())
                worker->progress();

            if (dec_message.tokens > 0)
            {
                auto remote_descriptor = m_remote_descriptor_by_id[dec_message.object_id];
                auto tokens            = remote_descriptor->encoded_object().tokens();
                tokens -= dec_message.tokens;
                remote_descriptor->encoded_object().set_tokens(tokens);
                if (tokens == 0)
                {
                    m_remote_descriptor_by_id.erase(dec_message.object_id);
                }
            }
        }
    }
}

channel::Egress<std::unique_ptr<runtime::RemoteDescriptor2>>& DataPlaneResources2::get_inbound_channel() const
{
    return *m_inbound_channel;
}

=======
>>>>>>> c7a18b14
// std::shared_ptr<ucxx::Request> DataPlaneResources2::receive_async2(void* addr,
//                                                             std::size_t bytes,
//                                                             std::uint64_t tag,
//                                                             std::uint64_t mask)
// {

//     ucxx::Endpoint endpoint(m_worker, m_worker->address());

//     auto request = endpoint.amRecv();

//     request.

//     return request;
// }

}  // namespace mrc::data_plane<|MERGE_RESOLUTION|>--- conflicted
+++ resolved
@@ -410,46 +410,11 @@
     return object_id;
 }
 
-<<<<<<< HEAD
-void DataPlaneResources2::decrement()
-{
-    std::map<std::shared_ptr<ucxx::Endpoint>, std::shared_ptr<ucxx::Request>> probeRequests;
-    for (auto& ep_pair : m_endpoints_by_address)
-    {
-        auto ep     = ep_pair.second;
-        auto worker = ep->getWorker();
-        if (worker->tagProbe(0))
-        {
-            remote_descriptor::RemoteDescriptorDecrementMessage dec_message;
-
-            auto decrement_request = ep->tagRecv(&dec_message,
-                                                 sizeof(remote_descriptor::RemoteDescriptorDecrementMessage),
-                                                 0);
-            while (!decrement_request->isCompleted())
-                worker->progress();
-
-            if (dec_message.tokens > 0)
-            {
-                auto remote_descriptor = m_remote_descriptor_by_id[dec_message.object_id];
-                auto tokens            = remote_descriptor->encoded_object().tokens();
-                tokens -= dec_message.tokens;
-                remote_descriptor->encoded_object().set_tokens(tokens);
-                if (tokens == 0)
-                {
-                    m_remote_descriptor_by_id.erase(dec_message.object_id);
-                }
-            }
-        }
-    }
-}
-
 channel::Egress<std::unique_ptr<runtime::RemoteDescriptor2>>& DataPlaneResources2::get_inbound_channel() const
 {
     return *m_inbound_channel;
 }
 
-=======
->>>>>>> c7a18b14
 // std::shared_ptr<ucxx::Request> DataPlaneResources2::receive_async2(void* addr,
 //                                                             std::size_t bytes,
 //                                                             std::uint64_t tag,
