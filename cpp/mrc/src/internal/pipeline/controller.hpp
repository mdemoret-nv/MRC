--- conflicted
+++ resolved
@@ -24,13 +24,8 @@
 #include <memory>
 #include <string>
 
-<<<<<<< HEAD
-namespace mrc::internal::pipeline {
+namespace mrc::pipeline {
 class PipelineInstance;
-=======
-namespace mrc::pipeline {
-class Instance;
->>>>>>> 3953bb05
 
 class Controller final : public node::GenericSink<ControlMessage>
 {
