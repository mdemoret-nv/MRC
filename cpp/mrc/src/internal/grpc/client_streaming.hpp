--- conflicted
+++ resolved
@@ -154,12 +154,8 @@
     using prepare_fn_t =
         std::function<std::unique_ptr<grpc::ClientAsyncReaderWriter<RequestT, ResponseT>>(grpc::ClientContext* context)>;
 
-<<<<<<< HEAD
-    ClientStream(prepare_fn_t prepare_fn, runnable::IRunnableResources& runnable) :
-=======
     ClientStream(prepare_fn_t prepare_fn, runnable::RunnableResources& runnable) :
       Service("rpc::ClientStream"),
->>>>>>> dbbdc7c2
       m_prepare_fn(prepare_fn),
       m_runnable(runnable),
       m_reader_source(std::make_unique<mrc::node::RxSource<IncomingData>>(
@@ -205,24 +201,8 @@
             CHECK(m_stream);
             auto* wrapper = new PromiseWrapper("Client::Read");
             IncomingData data;
-<<<<<<< HEAD
-            // DVLOG(20) << "ClientStream: Read with Promise: " << &read;
-            m_stream->Read(&data.msg, &read);
-            // DVLOG(20) << "ClientStream: Read returned with Promise: " << &read;
-
-            auto future = read.get_future();
-
-            while (future.wait_for(std::chrono::milliseconds(100)) != boost::fibers::future_status::ready)
-            {
-                boost::this_fiber::yield();
-            }
-
-            auto ok = future.get();
-            // DVLOG(20) << "ClientStream: Read future returned Promise: " << &read << ", Status: " << ok;
-=======
             m_stream->Read(&data.msg, wrapper);
             auto ok = wrapper->get_future();
->>>>>>> dbbdc7c2
             if (!ok)
             {
                 m_write_channel.reset();
