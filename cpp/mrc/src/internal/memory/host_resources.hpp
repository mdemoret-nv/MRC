--- conflicted
+++ resolved
@@ -24,17 +24,10 @@
 #include <cstddef>
 #include <memory>
 
-<<<<<<< HEAD
-namespace mrc::internal::runnable {
-class RunnableResources;
-}  // namespace mrc::internal::runnable
-namespace mrc::internal::ucx {
-=======
 namespace mrc::runnable {
 class RunnableResources;
 }  // namespace mrc::runnable
 namespace mrc::ucx {
->>>>>>> 3953bb05
 class RegistrationCallbackBuilder;
 }  // namespace mrc::ucx
 namespace mrc::memory {
