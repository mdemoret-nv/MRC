--- conflicted
+++ resolved
@@ -91,7 +91,6 @@
     return *m_partitions.at(partition_id);
 }
 
-<<<<<<< HEAD
 control_plane::Client& Runtime::control_plane() const
 {
     return *m_control_plane_client;
@@ -295,7 +294,4 @@
 //     }
 // }
 
-}  // namespace mrc::internal::runtime
-=======
-}  // namespace mrc::runtime
->>>>>>> 3953bb05
+}  // namespace mrc::runtime