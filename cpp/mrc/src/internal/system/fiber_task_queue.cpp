/*
 * SPDX-FileCopyrightText: Copyright (c) 2021-2023, NVIDIA CORPORATION & AFFILIATES. All rights reserved.
 * SPDX-License-Identifier: Apache-2.0
 *
 * Licensed under the Apache License, Version 2.0 (the "License");
 * you may not use this file except in compliance with the License.
 * You may obtain a copy of the License at
 *
 * http://www.apache.org/licenses/LICENSE-2.0
 *
 * Unless required by applicable law or agreed to in writing, software
 * distributed under the License is distributed on an "AS IS" BASIS,
 * WITHOUT WARRANTIES OR CONDITIONS OF ANY KIND, either express or implied.
 * See the License for the specific language governing permissions and
 * limitations under the License.
 */

#include "internal/system/fiber_task_queue.hpp"

#include "internal/system/fiber_priority_scheduler.hpp"
#include "internal/system/threading_resources.hpp"

#include "mrc/core/bitmap.hpp"
#include "mrc/core/fiber_meta_data.hpp"
#include "mrc/core/task_queue.hpp"
#include "mrc/types.hpp"

#include <boost/fiber/channel_op_status.hpp>
#include <boost/fiber/fiber.hpp>
#include <boost/fiber/operations.hpp>
#include <glog/logging.h>

#include <ostream>
#include <string>
#include <thread>
#include <utility>

namespace mrc::system {

FiberTaskQueue::FiberTaskQueue(const ThreadingResources& resources,
                               CpuSet cpu_affinity,
                               std::string thread_name,
                               std::size_t channel_size) :
  m_queue(channel_size),
  m_cpu_affinity(std::move(cpu_affinity)),
  m_thread(resources.make_thread(std::move(thread_name), m_cpu_affinity, [this] {
      main();
  }))

{
    DVLOG(10) << "awaiting fiber task queue worker thread running on cpus " << m_cpu_affinity;
    enqueue([] {}).get();
    DVLOG(10) << *this << ": ready";
}

FiberTaskQueue::~FiberTaskQueue()
{
    shutdown();
}

const CpuSet& FiberTaskQueue::affinity() const
{
    return m_cpu_affinity;
}

boost::fibers::buffered_channel<core::FiberTaskQueue::task_pkg_t>& FiberTaskQueue::task_queue()
{
    return m_queue;
}

void FiberTaskQueue::main()
{
    // enable priority scheduler
    boost::fibers::use_scheduling_algorithm<FiberPriorityScheduler>();

    task_pkg_t task_pkg;
    while (true)
    {
        auto rc = m_queue.pop(task_pkg);
        if (rc == boost::fibers::channel_op_status::closed)
        {
            break;
        }
        launch(std::move(task_pkg));
    }

    if (detached() != 0U)
    {
        VLOG(10) << *this << ": waiting on detached fibers";
    }

    while (detached() != 0U)
    {
        boost::this_fiber::yield();
    }

    VLOG(10) << *this << ": completed";
}

void FiberTaskQueue::shutdown()
{
    m_queue.close();
}

void FiberTaskQueue::launch(task_pkg_t&& pkg) const
{
    // default is a post, not a dispatch, so the task is only enqueued with the fiber scheduler
    boost::fibers::fiber fiber(std::move(pkg.first));
    auto& props(fiber.properties<FiberPriorityProps>());
    props.set_priority(pkg.second.priority);
<<<<<<< HEAD
    // DVLOG(10) << *this << ": created fiber " << fiber.get_id() << " with priority " << pkg.second.priority;
=======
    DVLOG(20) << *this << ": created fiber " << fiber.get_id() << " with priority " << pkg.second.priority;
>>>>>>> dbbdc7c2
    fiber.detach();
}

std::ostream& operator<<(std::ostream& os, const FiberTaskQueue& ftq)
{
    if (ftq.affinity().weight() == 1)
    {
        os << "[fiber_task_queue: cpu_id: " << ftq.affinity().first() << "; tid: " << ftq.m_thread.thread().get_id()
           << "]";
    }
    else
    {
        os << "[fiber_task_queue: on cpus: " << ftq.affinity().str() << "; tid: " << ftq.m_thread.thread().get_id()
           << "]";
    }
    return os;
}

std::thread::id FiberTaskQueue::thread_id() const
{
    return m_thread.thread().get_id();
}
bool FiberTaskQueue::caller_on_same_thread() const
{
    return std::this_thread::get_id() == m_thread.thread().get_id();
}
}  // namespace mrc::system<|MERGE_RESOLUTION|>--- conflicted
+++ resolved
@@ -108,11 +108,7 @@
     boost::fibers::fiber fiber(std::move(pkg.first));
     auto& props(fiber.properties<FiberPriorityProps>());
     props.set_priority(pkg.second.priority);
-<<<<<<< HEAD
-    // DVLOG(10) << *this << ": created fiber " << fiber.get_id() << " with priority " << pkg.second.priority;
-=======
-    DVLOG(20) << *this << ": created fiber " << fiber.get_id() << " with priority " << pkg.second.priority;
->>>>>>> dbbdc7c2
+    DVLOG(10) << *this << ": created fiber " << fiber.get_id() << " with priority " << pkg.second.priority;
     fiber.detach();
 }
 
