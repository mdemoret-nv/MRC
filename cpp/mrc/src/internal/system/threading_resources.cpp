--- conflicted
+++ resolved
@@ -76,11 +76,4 @@
     m_thread_resources->register_finalizer(cpu_set, finalizer);
 }
 
-<<<<<<< HEAD
-std::unique_ptr<ThreadingResources> ThreadingResources::unwrap(IThreadingResources& resources)
-{
-    return std::move(resources.m_impl);
-}
-=======
->>>>>>> 1bbd4169
 }  // namespace mrc::system