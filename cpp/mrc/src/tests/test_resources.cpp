--- conflicted
+++ resolved
@@ -15,13 +15,8 @@
  * limitations under the License.
  */
 
-<<<<<<< HEAD
-#include "internal/resources/forward.hpp"
-=======
 #include "tests/common.hpp"
 
-#include "internal/resources/manager.hpp"
->>>>>>> 1bbd4169
 #include "internal/resources/partition_resources.hpp"
 #include "internal/resources/system_resources.hpp"
 #include "internal/runnable/runnable_resources.hpp"
@@ -53,13 +48,8 @@
 
 TEST_F(TestResources, GetRuntime)
 {
-<<<<<<< HEAD
     auto resources = std::make_unique<resources::SystemResources>(
-        system::SystemProvider(make_system([](Options& options) {
-=======
-    auto resources = std::make_unique<resources::Manager>(
         system::SystemProvider(tests::make_system([](Options& options) {
->>>>>>> 1bbd4169
             // todo(#114) - propose: this is the default and only option
             options.placement().resources_strategy(PlacementResources::Dedicated);
         })));
@@ -80,13 +70,8 @@
 
 TEST_F(TestResources, GetRuntimeShared)
 {
-<<<<<<< HEAD
     auto resources = std::make_unique<resources::SystemResources>(
-        system::SystemProvider(make_system([](Options& options) {
-=======
-    auto resources = std::make_unique<resources::Manager>(
         system::SystemProvider(tests::make_system([](Options& options) {
->>>>>>> 1bbd4169
             // todo(#114) - propose: remove this option entirely
             options.placement().resources_strategy(PlacementResources::Shared);
         })));
