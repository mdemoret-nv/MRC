--- conflicted
+++ resolved
@@ -29,13 +29,8 @@
 #include "internal/memory/host_resources.hpp"
 #include "internal/memory/transient_pool.hpp"
 #include "internal/network/network_resources.hpp"
-<<<<<<< HEAD
 #include "internal/resources/partition_resources.hpp"
 #include "internal/resources/system_resources.hpp"
-=======
-#include "internal/resources/manager.hpp"
-#include "internal/resources/partition_resources.hpp"
->>>>>>> 9ae280a4
 #include "internal/runnable/runnable_resources.hpp"
 #include "internal/system/system.hpp"
 #include "internal/system/system_provider.hpp"
@@ -101,11 +96,7 @@
     // using options.placement().resources_strategy(PlacementResources::Shared)
     // will test if cudaSetDevice is being properly called by the network services
     // since all network services for potentially multiple devices are colocated on a single thread
-<<<<<<< HEAD
     auto resources = std::make_unique<resources::SystemResources>(
-=======
-    auto resources = std::make_unique<resources::Manager>(
->>>>>>> 9ae280a4
         system::SystemProvider(tests::make_system([](Options& options) {
             options.enable_server(true);
             options.architect_url("localhost:13337");
@@ -165,11 +156,7 @@
     // using options.placement().resources_strategy(PlacementResources::Shared)
     // will test if cudaSetDevice is being properly called by the network services
     // since all network services for potentially multiple devices are colocated on a single thread
-<<<<<<< HEAD
     auto resources = std::make_unique<resources::SystemResources>(
-=======
-    auto resources = std::make_unique<resources::Manager>(
->>>>>>> 9ae280a4
         system::SystemProvider(tests::make_system([](Options& options) {
             options.enable_server(true);
             options.architect_url("localhost:13337");
@@ -231,11 +218,7 @@
     // using options.placement().resources_strategy(PlacementResources::Shared)
     // will test if cudaSetDevice is being properly called by the network services
     // since all network services for potentially multiple devices are colocated on a single thread
-<<<<<<< HEAD
     auto resources = std::make_unique<resources::SystemResources>(
-=======
-    auto resources = std::make_unique<resources::Manager>(
->>>>>>> 9ae280a4
         system::SystemProvider(tests::make_system([](Options& options) {
             options.enable_server(true);
             options.architect_url("localhost:13337");
@@ -306,11 +289,7 @@
     // using options.placement().resources_strategy(PlacementResources::Shared)
     // will test if cudaSetDevice is being properly called by the network services
     // since all network services for potentially multiple devices are colocated on a single thread
-<<<<<<< HEAD
     auto resources = std::make_unique<resources::SystemResources>(
-=======
-    auto resources = std::make_unique<resources::Manager>(
->>>>>>> 9ae280a4
         system::SystemProvider(tests::make_system([](Options& options) {
             options.enable_server(true);
             options.architect_url("localhost:13337");
