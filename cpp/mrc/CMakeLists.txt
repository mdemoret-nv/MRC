# SPDX-FileCopyrightText: Copyright (c) 2022-2023, NVIDIA CORPORATION & AFFILIATES. All rights reserved.
# SPDX-License-Identifier: Apache-2.0
#
# Licensed under the Apache License, Version 2.0 (the "License");
# you may not use this file except in compliance with the License.
# You may obtain a copy of the License at
#
# http://www.apache.org/licenses/LICENSE-2.0
#
# Unless required by applicable law or agreed to in writing, software
# distributed under the License is distributed on an "AS IS" BASIS,
# WITHOUT WARRANTIES OR CONDITIONS OF ANY KIND, either express or implied.
# See the License for the specific language governing permissions and
# limitations under the License.

list(APPEND CMAKE_MESSAGE_CONTEXT "mrc")

# ##################################################################################################
# - libmrc -----------------------------------------------------------------------------------------

# Keep all source files sorted!!!
add_library(libmrc
  src/internal/async_service.cpp
  src/internal/codable/codable_storage.cpp
  src/internal/codable/decodable_storage_view.cpp
  src/internal/codable/storage_view.cpp
  src/internal/control_plane/client/connections_manager.cpp
  src/internal/control_plane/client.cpp
  src/internal/control_plane/client/instance.cpp
  src/internal/control_plane/client/state_manager.cpp
  src/internal/control_plane/client/subscription_service.cpp
  src/internal/control_plane/resources.cpp
  src/internal/control_plane/server/connection_manager.cpp
<<<<<<< HEAD
  src/internal/control_plane/server/node_service.cpp
=======
  src/internal/control_plane/server.cpp
>>>>>>> 92aa21a8
  src/internal/control_plane/server/subscription_manager.cpp
  src/internal/control_plane/server/tagged_issuer.cpp
  src/internal/data_plane/callbacks.cpp
  src/internal/data_plane/client.cpp
  src/internal/data_plane/request.cpp
  src/internal/data_plane/resources.cpp
  src/internal/data_plane/server.cpp
  src/internal/executor/executor.cpp
  src/internal/executor/iexecutor.cpp
  src/internal/grpc/progress_engine.cpp
  src/internal/grpc/server.cpp
  src/internal/memory/device_resources.cpp
  src/internal/memory/host_resources.cpp
  src/internal/memory/transient_pool.cpp
  src/internal/network/resources.cpp
  src/internal/pipeline/controller.cpp
  src/internal/pipeline/instance.cpp
  src/internal/pipeline/ipipeline.cpp
  src/internal/pipeline/manager.cpp
  src/internal/pipeline/pipeline.cpp
  src/internal/pipeline/port_graph.cpp
  src/internal/pipeline/resources.cpp
  src/internal/pubsub/publisher_round_robin.cpp
  src/internal/pubsub/publisher_service.cpp
  src/internal/pubsub/subscriber_service.cpp
  src/internal/remote_descriptor/decodable_storage.cpp
  src/internal/remote_descriptor/manager.cpp
  src/internal/remote_descriptor/remote_descriptor.cpp
  src/internal/remote_descriptor/storage.cpp
  src/internal/resources/manager.cpp
  src/internal/resources/partition_resources_base.cpp
  src/internal/resources/partition_resources.cpp
  src/internal/runnable/engine.cpp
  src/internal/runnable/engine_factory.cpp
  src/internal/runnable/engines.cpp
  src/internal/runnable/fiber_engine.cpp
  src/internal/runnable/fiber_engines.cpp
  src/internal/runnable/resources.cpp
  src/internal/runnable/thread_engine.cpp
  src/internal/runnable/thread_engines.cpp
  src/internal/runtime/partition_manager.cpp
  src/internal/runtime/partition.cpp
  src/internal/runtime/runtime.cpp
  src/internal/segment/builder.cpp
  src/internal/segment/definition.cpp
  src/internal/segment/ibuilder.cpp
  src/internal/segment/idefinition.cpp
  src/internal/segment/instance.cpp
  src/internal/service.cpp
  src/internal/system/device_info.cpp
  src/internal/system/device_partition.cpp
  src/internal/system/engine_factory_cpu_sets.cpp
  src/internal/system/fiber_manager.cpp
  src/internal/system/fiber_pool.cpp
  src/internal/system/fiber_task_queue.cpp
  src/internal/system/gpu_info.cpp
  src/internal/system/host_partition.cpp
  src/internal/system/host_partition_provider.cpp
  src/internal/system/iresources.cpp
  src/internal/system/isystem.cpp
  src/internal/system/partition.cpp
  src/internal/system/partition_provider.cpp
  src/internal/system/partitions.cpp
  src/internal/system/resources.cpp
  src/internal/system/system.cpp
  src/internal/system/system_provider.cpp
  src/internal/system/thread.cpp
  src/internal/system/thread_pool.cpp
  src/internal/system/topology.cpp
  src/internal/ucx/context.cpp
  src/internal/ucx/endpoint.cpp
  src/internal/ucx/memory_block.cpp
  src/internal/ucx/receive_manager.cpp
  src/internal/ucx/resources.cpp
  src/internal/ucx/worker.cpp
  src/internal/utils/collision_detector.cpp
  src/internal/utils/exception_guard.cpp
  src/internal/utils/parse_config.cpp
  src/internal/utils/parse_ints.cpp
  src/internal/utils/shared_resource_bit_map.cpp
  src/public/benchmarking/tracer.cpp
  src/public/benchmarking/trace_statistics.cpp
  src/public/benchmarking/util.cpp
  src/public/channel/channel.cpp
  src/public/codable/encoded_object.cpp
  src/public/codable/memory.cpp
  src/public/core/addresses.cpp
  src/public/core/bitmap.cpp
  src/public/core/executor.cpp
  src/public/core/fiber_pool.cpp
  src/public/core/logging.cpp
  src/public/core/thread.cpp
  src/public/coroutines/event.cpp
  src/public/coroutines/sync_wait.cpp
  src/public/coroutines/thread_local_context.cpp
  src/public/coroutines/thread_pool.cpp
  src/public/cuda/device_guard.cpp
  src/public/cuda/sync.cpp
  src/public/edge/edge_adapter_registry.cpp
  src/public/edge/edge_builder.cpp
  src/public/manifold/manifold.cpp
  src/public/memory/buffer_view.cpp
  src/public/memory/codable/buffer.cpp
  src/public/metrics/counter.cpp
  src/public/metrics/registry.cpp
  src/public/modules/module_registry.cpp
  src/public/modules/plugins.cpp
  src/public/modules/sample_modules.cpp
  src/public/modules/segment_modules.cpp
  src/public/node/port_registry.cpp
  src/public/options/engine_groups.cpp
  src/public/options/fiber_pool.cpp
  src/public/options/options.cpp
  src/public/options/placement.cpp
  src/public/options/resources.cpp
  src/public/options/services.cpp
  src/public/options/topology.cpp
  src/public/pipeline/pipeline.cpp
  src/public/runnable/context.cpp
  src/public/runnable/launcher.cpp
  src/public/runnable/runnable.cpp
  src/public/runnable/runner.cpp
  src/public/runnable/types.cpp
  src/public/runtime/remote_descriptor.cpp
  src/public/segment/builder.cpp
  src/public/segment/definition.cpp
  src/public/utils/bytes_to_string.cpp
  src/public/utils/library_utils.cpp
  src/public/utils/thread_utils.cpp
  src/public/utils/type_utils.cpp
)

add_library(${PROJECT_NAME}::libmrc ALIAS libmrc)

target_link_libraries(libmrc
  PUBLIC
    mrc_protos
    mrc_architect_protos
    rmm::rmm
    CUDA::cudart
    rxcpp::rxcpp
    glog::glog
    libcudacxx::libcudacxx
    Boost::fiber
    Boost::context
    glog::glog
    gRPC::grpc++
    gRPC::grpc
    gRPC::gpr
  PRIVATE
    hwloc::hwloc
    prometheus-cpp::core # private in MR !199
    ucx::ucp
<<<<<<< HEAD
    NodeJs::Node
    UV::uv
=======
    ucx::ucs
>>>>>>> 92aa21a8
)

target_include_directories(libmrc
  PUBLIC
    $<BUILD_INTERFACE:${CMAKE_CURRENT_SOURCE_DIR}/include>
    $<BUILD_INTERFACE:${CMAKE_BINARY_DIR}/autogenerated/include>
    $<INSTALL_INTERFACE:include>
  PRIVATE
    ${CMAKE_CURRENT_SOURCE_DIR}/src
)

target_compile_definitions(libmrc
  PUBLIC
    $<$<BOOL:${MRC_BUILD_BENCHMARKS}>:MRC_ENABLE_BENCHMARKING>
)

if (MRC_ENABLE_CODECOV)
  target_compile_definitions(libmrc INTERFACE "MRC_CODECOV_ENABLED")
endif()

target_compile_features(libmrc PUBLIC cxx_std_20)

set_target_properties(libmrc PROPERTIES OUTPUT_NAME ${PROJECT_NAME})

# ##################################################################################################
# - install targets --------------------------------------------------------------------------------

rapids_cmake_install_lib_dir(lib_dir)
include(CPack)
include(GNUInstallDirs)

install(
  TARGETS libmrc
  DESTINATION ${lib_dir}
  EXPORT ${PROJECT_NAME}-core-exports
  COMPONENT Core
)

install(
  DIRECTORY include/
  DESTINATION ${CMAKE_INSTALL_INCLUDEDIR}
  COMPONENT Core
)

# ##################################################################################################
# - subdirectories ---------------------------------------------------------------------------------

if(MRC_BUILD_TESTS)
  add_subdirectory(tests)

  add_subdirectory(src/tests)
endif()

if(MRC_BUILD_BENCHMARKS)
  add_subdirectory(benchmarks)
endif()

# ##################################################################################################
# - install export ---------------------------------------------------------------------------------

set(doc_string
  [=[
Provide targets for mrc.
]=])

set(code_string "")

set(rapids_project_version_compat SameMinorVersion)

# Need to explicitly set VERSION ${PROJECT_VERSION} here since rapids_cmake gets
# confused with the `RAPIDS_VERSION` variable we use
rapids_export(INSTALL ${PROJECT_NAME}
  EXPORT_SET ${PROJECT_NAME}-core-exports
  GLOBAL_TARGETS libmrc
  VERSION ${PROJECT_VERSION}
  NAMESPACE mrc::
  DOCUMENTATION doc_string
  FINAL_CODE_BLOCK code_string
)

# ##################################################################################################
# - build export ----------------------------------------------------------------------------------
rapids_export(BUILD ${PROJECT_NAME}
  EXPORT_SET ${PROJECT_NAME}-core-exports
  GLOBAL_TARGETS libmrc
  VERSION ${PROJECT_VERSION}
  LANGUAGES C CXX CUDA
  NAMESPACE mrc::
  DOCUMENTATION doc_string
  FINAL_CODE_BLOCK code_string
<<<<<<< HEAD
)

list(POP_BACK CMAKE_MESSAGE_CONTEXT)
=======
)
>>>>>>> 92aa21a8
<|MERGE_RESOLUTION|>--- conflicted
+++ resolved
@@ -31,11 +31,8 @@
   src/internal/control_plane/client/subscription_service.cpp
   src/internal/control_plane/resources.cpp
   src/internal/control_plane/server/connection_manager.cpp
-<<<<<<< HEAD
+  src/internal/control_plane/server.cpp
   src/internal/control_plane/server/node_service.cpp
-=======
-  src/internal/control_plane/server.cpp
->>>>>>> 92aa21a8
   src/internal/control_plane/server/subscription_manager.cpp
   src/internal/control_plane/server/tagged_issuer.cpp
   src/internal/data_plane/callbacks.cpp
@@ -189,12 +186,10 @@
     hwloc::hwloc
     prometheus-cpp::core # private in MR !199
     ucx::ucp
-<<<<<<< HEAD
+    ucx::ucs
+    ucx::ucp
     NodeJs::Node
     UV::uv
-=======
-    ucx::ucs
->>>>>>> 92aa21a8
 )
 
 target_include_directories(libmrc
@@ -285,10 +280,6 @@
   NAMESPACE mrc::
   DOCUMENTATION doc_string
   FINAL_CODE_BLOCK code_string
-<<<<<<< HEAD
-)
-
-list(POP_BACK CMAKE_MESSAGE_CONTEXT)
-=======
-)
->>>>>>> 92aa21a8
+)
+
+list(POP_BACK CMAKE_MESSAGE_CONTEXT)