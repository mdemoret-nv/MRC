--- conflicted
+++ resolved
@@ -17,11 +17,7 @@
 
 
 ARG FROM_IMAGE="rapidsai/ci-conda"
-<<<<<<< HEAD
-ARG CUDA_VER=12.1.1
-=======
 ARG CUDA_VER=12.5.1
->>>>>>> cef7f0bf
 ARG LINUX_DISTRO=ubuntu
 ARG LINUX_VER=22.04
 ARG PYTHON_VER=3.10
@@ -49,21 +45,13 @@
     echo $USERNAME ALL=\(root\) NOPASSWD:ALL > /etc/sudoers.d/$USERNAME && \
     chmod 0440 /etc/sudoers.d/$USERNAME
 
-<<<<<<< HEAD
-COPY ./conda/environments/all_cuda-121_arch-x86_64.yaml /opt/mrc/conda/environments/all_cuda-121_arch-x86_64.yaml
-=======
 COPY ./conda/environments/all_cuda-125_arch-x86_64.yaml /opt/mrc/conda/environments/all_cuda-125_arch-x86_64.yaml
->>>>>>> cef7f0bf
 
 RUN --mount=type=cache,target=/opt/conda/pkgs,sharing=locked \
     echo "create env: ${PROJ_NAME}" && \
     sudo -g conda -u $USERNAME \
     CONDA_ALWAYS_YES=true \
-<<<<<<< HEAD
-    /opt/conda/bin/mamba env create -q -n ${PROJ_NAME} --file /opt/mrc/conda/environments/all_cuda-121_arch-x86_64.yaml && \
-=======
     /opt/conda/bin/mamba env create -q -n ${PROJ_NAME} --file /opt/mrc/conda/environments/all_cuda-125_arch-x86_64.yaml && \
->>>>>>> cef7f0bf
     chmod -R a+rwX /opt/conda && \
     rm -rf /tmp/conda
 
