/**
 * SPDX-FileCopyrightText: Copyright (c) 2021-2022, NVIDIA CORPORATION & AFFILIATES. All rights reserved.
 * SPDX-License-Identifier: Apache-2.0
 *
 * Licensed under the Apache License, Version 2.0 (the "License");
 * you may not use this file except in compliance with the License.
 * You may obtain a copy of the License at
 *
 * http://www.apache.org/licenses/LICENSE-2.0
 *
 * Unless required by applicable law or agreed to in writing, software
 * distributed under the License is distributed on an "AS IS" BASIS,
 * WITHOUT WARRANTIES OR CONDITIONS OF ANY KIND, either express or implied.
 * See the License for the specific language governing permissions and
 * limitations under the License.
 */

<<<<<<< HEAD
#include "internal/control_plane/client.hpp"
#include "internal/control_plane/client/connections_manager.hpp"
#include "internal/control_plane/client/instance.hpp"
#include "internal/data_plane/client.hpp"
#include "internal/data_plane/resources.hpp"
#include "internal/data_plane/tags.hpp"
=======
#include "internal/data_plane/client.hpp"
#include "internal/data_plane/request.hpp"
#include "internal/data_plane/resources.hpp"
>>>>>>> da29e46c
#include "internal/memory/device_resources.hpp"
#include "internal/memory/host_resources.hpp"
#include "internal/memory/transient_pool.hpp"
#include "internal/network/resources.hpp"
#include "internal/resources/manager.hpp"
#include "internal/resources/partition_resources.hpp"
#include "internal/system/system.hpp"
#include "internal/system/system_provider.hpp"
#include "internal/ucx/memory_block.hpp"
#include "internal/ucx/registration_cache.hpp"

#include "srf/memory/adaptors.hpp"
#include "srf/memory/buffer.hpp"
#include "srf/memory/literals.hpp"
#include "srf/memory/resources/arena_resource.hpp"
#include "srf/memory/resources/host/pinned_memory_resource.hpp"
#include "srf/memory/resources/logging_resource.hpp"
#include "srf/memory/resources/memory_resource.hpp"
#include "srf/options/options.hpp"
#include "srf/options/placement.hpp"
#include "srf/options/resources.hpp"

#include <glog/logging.h>
#include <gtest/gtest.h>
#include <spdlog/sinks/basic_file_sink.h>

#include <cstddef>
#include <functional>
#include <map>
#include <memory>
#include <optional>
#include <ostream>
#include <set>
#include <thread>
#include <utility>
#include <vector>

using namespace srf;
using namespace srf::memory::literals;

static std::shared_ptr<internal::system::System> make_system(std::function<void(Options&)> updater = nullptr)
{
    auto options = std::make_shared<Options>();
    if (updater)
    {
        updater(*options);
    }

    return internal::system::make_system(std::move(options));
}

class TestNetwork : public ::testing::Test
{};

TEST_F(TestNetwork, Arena)
{
    std::shared_ptr<srf::memory::memory_resource> mr;
    auto pinned  = std::make_shared<srf::memory::pinned_memory_resource>();
    mr           = pinned;
    auto logging = srf::memory::make_shared_resource<srf::memory::logging_resource>(mr, "pinned", 10);
    auto arena   = srf::memory::make_shared_resource<srf::memory::arena_resource>(logging, 128_MiB, 512_MiB);
    auto f       = srf::memory::make_shared_resource<srf::memory::logging_resource>(arena, "arena", 10);

    auto* ptr = f->allocate(1024);
    f->deallocate(ptr, 1024);
}

TEST_F(TestNetwork, ResourceManager)
{
    // using options.placement().resources_strategy(PlacementResources::Shared)
    // will test if cudaSetDevice is being properly called by the network services
    // since all network services for potentially multiple devices are colocated on a single thread
    auto resources = std::make_unique<internal::resources::Manager>(
        internal::system::SystemProvider(make_system([](Options& options) {
            options.enable_server(true);
            options.architect_url("localhost:13337");
            options.placement().resources_strategy(PlacementResources::Dedicated);
            options.resources().enable_device_memory_pool(true);
            options.resources().enable_host_memory_pool(true);
            options.resources().host_memory_pool().block_size(32_MiB);
            options.resources().host_memory_pool().max_aggregate_bytes(128_MiB);
            options.resources().device_memory_pool().block_size(64_MiB);
            options.resources().device_memory_pool().max_aggregate_bytes(128_MiB);
        })));

    if (resources->partition_count() < 2 && resources->device_count() < 2)
    {
        GTEST_SKIP() << "this test only works with 2 device partitions";
    }

    EXPECT_TRUE(resources->partition(0).device());
    EXPECT_TRUE(resources->partition(1).device());

    EXPECT_TRUE(resources->partition(0).network());
    EXPECT_TRUE(resources->partition(1).network());

    auto h_buffer_0 = resources->partition(0).host().make_buffer(1_MiB);
    auto d_buffer_0 = resources->partition(0).device()->make_buffer(1_MiB);

    auto h_ucx_block = resources->partition(0).network()->data_plane().registration_cache().lookup(h_buffer_0.data());
    auto d_ucx_block = resources->partition(0).network()->data_plane().registration_cache().lookup(d_buffer_0.data());

    EXPECT_TRUE(h_ucx_block);
    EXPECT_TRUE(d_ucx_block);

    EXPECT_EQ(h_ucx_block->bytes(), 32_MiB);
    EXPECT_EQ(d_ucx_block->bytes(), 64_MiB);

    EXPECT_TRUE(h_ucx_block->local_handle());
    EXPECT_TRUE(h_ucx_block->remote_handle());
    EXPECT_TRUE(h_ucx_block->remote_handle_size());

    EXPECT_TRUE(d_ucx_block->local_handle());
    EXPECT_TRUE(d_ucx_block->remote_handle());
    EXPECT_TRUE(d_ucx_block->remote_handle_size());

<<<<<<< HEAD
    // this is generally true, but perhaps we should not count on it
    EXPECT_LE(h_ucx_block->remote_handle_size(), d_ucx_block->remote_handle_size());
=======
    // the following can not assumed to be true
    // the remote handle size is proportional to the number and types of ucx transports available in a given domain
    // EXPECT_LE(h_ucx_block.remote_handle_size(), d_ucx_block.remote_handle_size());
>>>>>>> da29e46c

    // expect that the buffers are allowed to survive pass the resource manager
    resources.reset();

    h_buffer_0.release();
    d_buffer_0.release();
}

TEST_F(TestNetwork, CommsSendRecv)
{
    // using options.placement().resources_strategy(PlacementResources::Shared)
    // will test if cudaSetDevice is being properly called by the network services
    // since all network services for potentially multiple devices are colocated on a single thread
    auto resources = std::make_unique<internal::resources::Manager>(
        internal::system::SystemProvider(make_system([](Options& options) {
<<<<<<< HEAD
            options.enable_server(true);
=======
>>>>>>> da29e46c
            options.architect_url("localhost:13337");
            options.placement().resources_strategy(PlacementResources::Dedicated);
            options.resources().enable_device_memory_pool(true);
            options.resources().enable_host_memory_pool(true);
            options.resources().host_memory_pool().block_size(32_MiB);
            options.resources().host_memory_pool().max_aggregate_bytes(128_MiB);
            options.resources().device_memory_pool().block_size(64_MiB);
            options.resources().device_memory_pool().max_aggregate_bytes(128_MiB);
        })));

    if (resources->partition_count() < 2 && resources->device_count() < 2)
    {
        GTEST_SKIP() << "this test only works with 2 device partitions";
    }

    EXPECT_TRUE(resources->partition(0).network());
    EXPECT_TRUE(resources->partition(1).network());

    auto& r0 = resources->partition(0).network()->data_plane();
    auto& r1 = resources->partition(1).network()->data_plane();

    // here we are exchanging internal ucx worker addresses without the need of the control plane
<<<<<<< HEAD
    // r0.client().register_instance(1, r1.ucx_address());  // register r1 as instance_id 1
    // r1.client().register_instance(0, r0.ucx_address());  // register r0 as instance_id 0

    auto f1 = resources->partition(0).network()->control_plane().client().connections().update_future();
    auto f2 = resources->partition(1).network()->control_plane().client().connections().update_future();
    resources->partition(0).network()->control_plane().client().request_update();
    f1.get();
    f2.get();

    auto id_0 = resources->partition(0).network()->control_plane().instance_id();
    auto id_1 = resources->partition(1).network()->control_plane().instance_id();
=======
    r0.client().register_instance(1, r1.ucx_address());  // register r1 as instance_id 1
    r1.client().register_instance(0, r0.ucx_address());  // register r0 as instance_id 0
>>>>>>> da29e46c

    int src = 42;
    int dst = -1;

    internal::data_plane::Request send_req;
    internal::data_plane::Request recv_req;

<<<<<<< HEAD
    r1.client().async_p2p_recv(&dst, sizeof(int), 0, recv_req);
    r0.client().async_p2p_send(&src, sizeof(int), 0, id_1, send_req);
=======
    r1.client().async_recv(&dst, sizeof(int), 0, recv_req);
    r0.client().async_send(&src, sizeof(int), 0, 1, send_req);
>>>>>>> da29e46c

    LOG(INFO) << "await recv";
    recv_req.await_complete();
    LOG(INFO) << "await send";
    send_req.await_complete();

    EXPECT_EQ(src, dst);

    // expect that the buffers are allowed to survive pass the resource manager
    resources.reset();
}

TEST_F(TestNetwork, CommsGet)
{
    // using options.placement().resources_strategy(PlacementResources::Shared)
    // will test if cudaSetDevice is being properly called by the network services
    // since all network services for potentially multiple devices are colocated on a single thread
    auto resources = std::make_unique<internal::resources::Manager>(
        internal::system::SystemProvider(make_system([](Options& options) {
<<<<<<< HEAD
            options.enable_server(true);
=======
>>>>>>> da29e46c
            options.architect_url("localhost:13337");
            options.placement().resources_strategy(PlacementResources::Dedicated);
            options.resources().enable_device_memory_pool(true);
            options.resources().enable_host_memory_pool(true);
            options.resources().host_memory_pool().block_size(32_MiB);
            options.resources().host_memory_pool().max_aggregate_bytes(128_MiB);
            options.resources().device_memory_pool().block_size(64_MiB);
            options.resources().device_memory_pool().max_aggregate_bytes(128_MiB);
        })));

    if (resources->partition_count() < 2 && resources->device_count() < 2)
    {
        GTEST_SKIP() << "this test only works with 2 device partitions";
    }

    EXPECT_TRUE(resources->partition(0).network());
    EXPECT_TRUE(resources->partition(1).network());

    auto src = resources->partition(0).host().make_buffer(1_MiB);
    auto dst = resources->partition(1).host().make_buffer(1_MiB);

<<<<<<< HEAD
    // here we really want a monad on the optional
    auto block = resources->partition(0).network()->data_plane().registration_cache().lookup(src.data());
    EXPECT_TRUE(block);
    auto src_keys = block->packed_remote_keys();
=======
    auto src_keys =
        resources->partition(0).network()->data_plane().registration_cache().lookup(src.data()).packed_remote_keys();
>>>>>>> da29e46c

    auto* src_data    = static_cast<std::size_t*>(src.data());
    std::size_t count = 1_MiB / sizeof(std::size_t);
    for (std::size_t i = 0; i < count; ++i)
    {
        src_data[i] = 42;
    }

    auto& r0 = resources->partition(0).network()->data_plane();
    auto& r1 = resources->partition(1).network()->data_plane();

    // here we are exchanging internal ucx worker addresses without the need of the control plane
<<<<<<< HEAD
    auto f1 = resources->partition(0).network()->control_plane().client().connections().update_future();
    auto f2 = resources->partition(1).network()->control_plane().client().connections().update_future();
    resources->partition(0).network()->control_plane().client().request_update();
    f1.get();
    f2.get();

    auto id_0 = resources->partition(0).network()->control_plane().instance_id();
    auto id_1 = resources->partition(1).network()->control_plane().instance_id();

    internal::data_plane::Request get_req;

    r1.client().async_get(dst.data(), 1_MiB, id_0, src.data(), src_keys, get_req);
=======
    r0.client().register_instance(1, r1.ucx_address());  // register r1 as instance_id 1
    r1.client().register_instance(0, r0.ucx_address());  // register r0 as instance_id 0

    internal::data_plane::Request get_req;

    r1.client().async_get(dst.data(), 1_MiB, 0, src.data(), src_keys, get_req);
>>>>>>> da29e46c

    LOG(INFO) << "await get";
    get_req.await_complete();

    auto* dst_data = static_cast<std::size_t*>(dst.data());
    for (std::size_t i = 0; i < count; ++i)
    {
        EXPECT_EQ(dst_data[i], 42);
    }

    // expect that the buffers are allowed to survive pass the resource manager
    resources.reset();
}

<<<<<<< HEAD
TEST_F(TestNetwork, PersistentEagerDataPlaneTaggedRecv)
{
    // using options.placement().resources_strategy(PlacementResources::Shared)
    // will test if cudaSetDevice is being properly called by the network services
    // since all network services for potentially multiple devices are colocated on a single thread
    auto resources = std::make_unique<internal::resources::Manager>(
        internal::system::SystemProvider(make_system([](Options& options) {
            options.enable_server(true);
            options.architect_url("localhost:13337");
            options.placement().resources_strategy(PlacementResources::Dedicated);
            options.resources().enable_device_memory_pool(true);
            options.resources().enable_host_memory_pool(true);
            options.resources().host_memory_pool().block_size(32_MiB);
            options.resources().host_memory_pool().max_aggregate_bytes(128_MiB);
            options.resources().device_memory_pool().block_size(64_MiB);
            options.resources().device_memory_pool().max_aggregate_bytes(128_MiB);
        })));

    if (resources->partition_count() < 2 && resources->device_count() < 2)
    {
        GTEST_SKIP() << "this test only works with 2 device partitions";
    }

    // here we are exchanging internal ucx worker addresses without the need of the control plane
    auto f1 = resources->partition(0).network()->control_plane().client().connections().update_future();
    auto f2 = resources->partition(1).network()->control_plane().client().connections().update_future();
    resources->partition(0).network()->control_plane().client().request_update();
    f1.get();
    f2.get();

    EXPECT_TRUE(resources->partition(0).network());
    EXPECT_TRUE(resources->partition(1).network());

    auto& r0 = resources->partition(0).network()->data_plane();
    auto& r1 = resources->partition(1).network()->data_plane();

    const std::uint64_t tag          = 20919;
    std::atomic<std::size_t> counter = 0;

    auto recv_sink = std::make_unique<node::RxSink<internal::memory::TransientBuffer>>(
        [&](internal::memory::TransientBuffer buffer) {
            EXPECT_EQ(buffer.bytes(), 128);
            counter++;
            r0.server().deserialize_source().drop_edge(tag);
        });

    srf::node::make_edge(r0.server().deserialize_source().source(tag), *recv_sink);

    auto launch_opts = resources->partition(0).network()->data_plane().launch_options(1);
    auto recv_runner = resources->partition(0)
                           .runnable()
                           .launch_control()
                           .prepare_launcher(launch_opts, std::move(recv_sink))
                           ->ignition();

    auto endpoint = r1.client().endpoint_shared(r0.instance_id());

    internal::data_plane::Request req;
    auto buffer   = resources->partition(1).host().make_buffer(128);
    auto send_tag = tag | TAG_EGR_MSG;
    r1.client().async_send(buffer.data(), buffer.bytes(), send_tag, *endpoint, req);
    EXPECT_TRUE(req.await_complete());

    // the channel will be dropped when the first message goes thru
    recv_runner->await_join();
    EXPECT_EQ(counter, 1);

    resources.reset();
}
=======
>>>>>>> da29e46c
// TEST_F(TestNetwork, NetworkEventsManagerLifeCycle)
// {
//     auto launcher = m_launch_control->prepare_launcher(std::move(m_mutable_nem));

//     // auto& service = m_launch_control->service(runnable::SrfService::data_plane::Server);
//     // service.stop();
//     // service.await_join();
// }

// TEST_F(TestNetwork, data_plane::Server)
// {
//     GTEST_SKIP() << "blocked by #121";

//     std::atomic<std::size_t> counter_0 = 0;
//     std::atomic<std::size_t> counter_1 = 0;

//     boost::fibers::barrier barrier(2);

//     // create a deserialize sink which access a memory::block
//     auto sink_0 = std::make_unique<node::RxSink<memory::block>>();
//     sink_0->set_observer([&counter_0, &barrier](memory::block block) {
//         std::free(block.data());
//         ++counter_0;
//         barrier.wait();
//     });

//     auto sink_1 = std::make_unique<node::RxSink<memory::block>>();
//     sink_1->set_observer([&counter_1, &barrier](memory::block block) {
//         std::free(block.data());
//         ++counter_1;
//         barrier.wait();
//     });

//     node::make_edge(m_mutable_nem->deserialize_source().source(0), *sink_0);
//     node::make_edge(m_mutable_nem->deserialize_source().source(1), *sink_1);

//     auto nem_worker_address = m_mutable_nem->worker_address();

//     auto runner_0 = m_launch_control->prepare_launcher(std::move(sink_0))->ignition();
//     auto runner_1 = m_launch_control->prepare_launcher(std::move(sink_1))->ignition();
//     auto service  = m_launch_control->prepare_launcher(std::move(m_mutable_nem))->ignition();

//     // NEM is running along with two Sinks attached to the deserialization router
//     auto comm = std::make_unique<data_plane::Client>(std::make_shared<ucx::Worker>(m_context),
//     *m_launch_control); comm->register_instance(0, nem_worker_address);

//     double val = 3.14;
//     codable::EncodedObject encoded_val;
//     codable::encode(val, encoded_val);

//     // send a ucx tagged message with a memory block of a fixed sized with a destination port address of 0
//     comm->await_send(0, 0, encoded_val);
//     barrier.wait();
//     EXPECT_EQ(counter_0, 1);
//     EXPECT_EQ(counter_1, 0);

//     // send a ucx tagged message with a memory block of a fixed sized with a destination port address of 1
//     comm->await_send(0, 1, encoded_val);
//     barrier.wait();
//     EXPECT_EQ(counter_0, 1);
//     EXPECT_EQ(counter_1, 1);

//     service->stop();
//     service->await_join();

//     runner_0->await_join();
//     runner_1->await_join();

//     comm.reset();
// }<|MERGE_RESOLUTION|>--- conflicted
+++ resolved
@@ -15,18 +15,12 @@
  * limitations under the License.
  */
 
-<<<<<<< HEAD
 #include "internal/control_plane/client.hpp"
 #include "internal/control_plane/client/connections_manager.hpp"
 #include "internal/control_plane/client/instance.hpp"
 #include "internal/data_plane/client.hpp"
 #include "internal/data_plane/resources.hpp"
 #include "internal/data_plane/tags.hpp"
-=======
-#include "internal/data_plane/client.hpp"
-#include "internal/data_plane/request.hpp"
-#include "internal/data_plane/resources.hpp"
->>>>>>> da29e46c
 #include "internal/memory/device_resources.hpp"
 #include "internal/memory/host_resources.hpp"
 #include "internal/memory/transient_pool.hpp"
@@ -143,14 +137,9 @@
     EXPECT_TRUE(d_ucx_block->remote_handle());
     EXPECT_TRUE(d_ucx_block->remote_handle_size());
 
-<<<<<<< HEAD
-    // this is generally true, but perhaps we should not count on it
-    EXPECT_LE(h_ucx_block->remote_handle_size(), d_ucx_block->remote_handle_size());
-=======
     // the following can not assumed to be true
     // the remote handle size is proportional to the number and types of ucx transports available in a given domain
     // EXPECT_LE(h_ucx_block.remote_handle_size(), d_ucx_block.remote_handle_size());
->>>>>>> da29e46c
 
     // expect that the buffers are allowed to survive pass the resource manager
     resources.reset();
@@ -160,170 +149,6 @@
 }
 
 TEST_F(TestNetwork, CommsSendRecv)
-{
-    // using options.placement().resources_strategy(PlacementResources::Shared)
-    // will test if cudaSetDevice is being properly called by the network services
-    // since all network services for potentially multiple devices are colocated on a single thread
-    auto resources = std::make_unique<internal::resources::Manager>(
-        internal::system::SystemProvider(make_system([](Options& options) {
-<<<<<<< HEAD
-            options.enable_server(true);
-=======
->>>>>>> da29e46c
-            options.architect_url("localhost:13337");
-            options.placement().resources_strategy(PlacementResources::Dedicated);
-            options.resources().enable_device_memory_pool(true);
-            options.resources().enable_host_memory_pool(true);
-            options.resources().host_memory_pool().block_size(32_MiB);
-            options.resources().host_memory_pool().max_aggregate_bytes(128_MiB);
-            options.resources().device_memory_pool().block_size(64_MiB);
-            options.resources().device_memory_pool().max_aggregate_bytes(128_MiB);
-        })));
-
-    if (resources->partition_count() < 2 && resources->device_count() < 2)
-    {
-        GTEST_SKIP() << "this test only works with 2 device partitions";
-    }
-
-    EXPECT_TRUE(resources->partition(0).network());
-    EXPECT_TRUE(resources->partition(1).network());
-
-    auto& r0 = resources->partition(0).network()->data_plane();
-    auto& r1 = resources->partition(1).network()->data_plane();
-
-    // here we are exchanging internal ucx worker addresses without the need of the control plane
-<<<<<<< HEAD
-    // r0.client().register_instance(1, r1.ucx_address());  // register r1 as instance_id 1
-    // r1.client().register_instance(0, r0.ucx_address());  // register r0 as instance_id 0
-
-    auto f1 = resources->partition(0).network()->control_plane().client().connections().update_future();
-    auto f2 = resources->partition(1).network()->control_plane().client().connections().update_future();
-    resources->partition(0).network()->control_plane().client().request_update();
-    f1.get();
-    f2.get();
-
-    auto id_0 = resources->partition(0).network()->control_plane().instance_id();
-    auto id_1 = resources->partition(1).network()->control_plane().instance_id();
-=======
-    r0.client().register_instance(1, r1.ucx_address());  // register r1 as instance_id 1
-    r1.client().register_instance(0, r0.ucx_address());  // register r0 as instance_id 0
->>>>>>> da29e46c
-
-    int src = 42;
-    int dst = -1;
-
-    internal::data_plane::Request send_req;
-    internal::data_plane::Request recv_req;
-
-<<<<<<< HEAD
-    r1.client().async_p2p_recv(&dst, sizeof(int), 0, recv_req);
-    r0.client().async_p2p_send(&src, sizeof(int), 0, id_1, send_req);
-=======
-    r1.client().async_recv(&dst, sizeof(int), 0, recv_req);
-    r0.client().async_send(&src, sizeof(int), 0, 1, send_req);
->>>>>>> da29e46c
-
-    LOG(INFO) << "await recv";
-    recv_req.await_complete();
-    LOG(INFO) << "await send";
-    send_req.await_complete();
-
-    EXPECT_EQ(src, dst);
-
-    // expect that the buffers are allowed to survive pass the resource manager
-    resources.reset();
-}
-
-TEST_F(TestNetwork, CommsGet)
-{
-    // using options.placement().resources_strategy(PlacementResources::Shared)
-    // will test if cudaSetDevice is being properly called by the network services
-    // since all network services for potentially multiple devices are colocated on a single thread
-    auto resources = std::make_unique<internal::resources::Manager>(
-        internal::system::SystemProvider(make_system([](Options& options) {
-<<<<<<< HEAD
-            options.enable_server(true);
-=======
->>>>>>> da29e46c
-            options.architect_url("localhost:13337");
-            options.placement().resources_strategy(PlacementResources::Dedicated);
-            options.resources().enable_device_memory_pool(true);
-            options.resources().enable_host_memory_pool(true);
-            options.resources().host_memory_pool().block_size(32_MiB);
-            options.resources().host_memory_pool().max_aggregate_bytes(128_MiB);
-            options.resources().device_memory_pool().block_size(64_MiB);
-            options.resources().device_memory_pool().max_aggregate_bytes(128_MiB);
-        })));
-
-    if (resources->partition_count() < 2 && resources->device_count() < 2)
-    {
-        GTEST_SKIP() << "this test only works with 2 device partitions";
-    }
-
-    EXPECT_TRUE(resources->partition(0).network());
-    EXPECT_TRUE(resources->partition(1).network());
-
-    auto src = resources->partition(0).host().make_buffer(1_MiB);
-    auto dst = resources->partition(1).host().make_buffer(1_MiB);
-
-<<<<<<< HEAD
-    // here we really want a monad on the optional
-    auto block = resources->partition(0).network()->data_plane().registration_cache().lookup(src.data());
-    EXPECT_TRUE(block);
-    auto src_keys = block->packed_remote_keys();
-=======
-    auto src_keys =
-        resources->partition(0).network()->data_plane().registration_cache().lookup(src.data()).packed_remote_keys();
->>>>>>> da29e46c
-
-    auto* src_data    = static_cast<std::size_t*>(src.data());
-    std::size_t count = 1_MiB / sizeof(std::size_t);
-    for (std::size_t i = 0; i < count; ++i)
-    {
-        src_data[i] = 42;
-    }
-
-    auto& r0 = resources->partition(0).network()->data_plane();
-    auto& r1 = resources->partition(1).network()->data_plane();
-
-    // here we are exchanging internal ucx worker addresses without the need of the control plane
-<<<<<<< HEAD
-    auto f1 = resources->partition(0).network()->control_plane().client().connections().update_future();
-    auto f2 = resources->partition(1).network()->control_plane().client().connections().update_future();
-    resources->partition(0).network()->control_plane().client().request_update();
-    f1.get();
-    f2.get();
-
-    auto id_0 = resources->partition(0).network()->control_plane().instance_id();
-    auto id_1 = resources->partition(1).network()->control_plane().instance_id();
-
-    internal::data_plane::Request get_req;
-
-    r1.client().async_get(dst.data(), 1_MiB, id_0, src.data(), src_keys, get_req);
-=======
-    r0.client().register_instance(1, r1.ucx_address());  // register r1 as instance_id 1
-    r1.client().register_instance(0, r0.ucx_address());  // register r0 as instance_id 0
-
-    internal::data_plane::Request get_req;
-
-    r1.client().async_get(dst.data(), 1_MiB, 0, src.data(), src_keys, get_req);
->>>>>>> da29e46c
-
-    LOG(INFO) << "await get";
-    get_req.await_complete();
-
-    auto* dst_data = static_cast<std::size_t*>(dst.data());
-    for (std::size_t i = 0; i < count; ++i)
-    {
-        EXPECT_EQ(dst_data[i], 42);
-    }
-
-    // expect that the buffers are allowed to survive pass the resource manager
-    resources.reset();
-}
-
-<<<<<<< HEAD
-TEST_F(TestNetwork, PersistentEagerDataPlaneTaggedRecv)
 {
     // using options.placement().resources_strategy(PlacementResources::Shared)
     // will test if cudaSetDevice is being properly called by the network services
@@ -346,6 +171,89 @@
         GTEST_SKIP() << "this test only works with 2 device partitions";
     }
 
+    EXPECT_TRUE(resources->partition(0).network());
+    EXPECT_TRUE(resources->partition(1).network());
+
+    auto& r0 = resources->partition(0).network()->data_plane();
+    auto& r1 = resources->partition(1).network()->data_plane();
+
+    // here we are exchanging internal ucx worker addresses without the need of the control plane
+    // r0.client().register_instance(1, r1.ucx_address());  // register r1 as instance_id 1
+    // r1.client().register_instance(0, r0.ucx_address());  // register r0 as instance_id 0
+
+    auto f1 = resources->partition(0).network()->control_plane().client().connections().update_future();
+    auto f2 = resources->partition(1).network()->control_plane().client().connections().update_future();
+    resources->partition(0).network()->control_plane().client().request_update();
+    f1.get();
+    f2.get();
+
+    auto id_0 = resources->partition(0).network()->control_plane().instance_id();
+    auto id_1 = resources->partition(1).network()->control_plane().instance_id();
+
+    int src = 42;
+    int dst = -1;
+
+    internal::data_plane::Request send_req;
+    internal::data_plane::Request recv_req;
+
+    r1.client().async_p2p_recv(&dst, sizeof(int), 0, recv_req);
+    r0.client().async_p2p_send(&src, sizeof(int), 0, id_1, send_req);
+
+    LOG(INFO) << "await recv";
+    recv_req.await_complete();
+    LOG(INFO) << "await send";
+    send_req.await_complete();
+
+    EXPECT_EQ(src, dst);
+
+    // expect that the buffers are allowed to survive pass the resource manager
+    resources.reset();
+}
+
+TEST_F(TestNetwork, CommsGet)
+{
+    // using options.placement().resources_strategy(PlacementResources::Shared)
+    // will test if cudaSetDevice is being properly called by the network services
+    // since all network services for potentially multiple devices are colocated on a single thread
+    auto resources = std::make_unique<internal::resources::Manager>(
+        internal::system::SystemProvider(make_system([](Options& options) {
+            options.enable_server(true);
+            options.architect_url("localhost:13337");
+            options.placement().resources_strategy(PlacementResources::Dedicated);
+            options.resources().enable_device_memory_pool(true);
+            options.resources().enable_host_memory_pool(true);
+            options.resources().host_memory_pool().block_size(32_MiB);
+            options.resources().host_memory_pool().max_aggregate_bytes(128_MiB);
+            options.resources().device_memory_pool().block_size(64_MiB);
+            options.resources().device_memory_pool().max_aggregate_bytes(128_MiB);
+        })));
+
+    if (resources->partition_count() < 2 && resources->device_count() < 2)
+    {
+        GTEST_SKIP() << "this test only works with 2 device partitions";
+    }
+
+    EXPECT_TRUE(resources->partition(0).network());
+    EXPECT_TRUE(resources->partition(1).network());
+
+    auto src = resources->partition(0).host().make_buffer(1_MiB);
+    auto dst = resources->partition(1).host().make_buffer(1_MiB);
+
+    // here we really want a monad on the optional
+    auto block = resources->partition(0).network()->data_plane().registration_cache().lookup(src.data());
+    EXPECT_TRUE(block);
+    auto src_keys = block->packed_remote_keys();
+
+    auto* src_data    = static_cast<std::size_t*>(src.data());
+    std::size_t count = 1_MiB / sizeof(std::size_t);
+    for (std::size_t i = 0; i < count; ++i)
+    {
+        src_data[i] = 42;
+    }
+
+    auto& r0 = resources->partition(0).network()->data_plane();
+    auto& r1 = resources->partition(1).network()->data_plane();
+
     // here we are exchanging internal ucx worker addresses without the need of the control plane
     auto f1 = resources->partition(0).network()->control_plane().client().connections().update_future();
     auto f2 = resources->partition(1).network()->control_plane().client().connections().update_future();
@@ -353,6 +261,56 @@
     f1.get();
     f2.get();
 
+    auto id_0 = resources->partition(0).network()->control_plane().instance_id();
+    auto id_1 = resources->partition(1).network()->control_plane().instance_id();
+
+    internal::data_plane::Request get_req;
+
+    r1.client().async_get(dst.data(), 1_MiB, id_0, src.data(), src_keys, get_req);
+
+    LOG(INFO) << "await get";
+    get_req.await_complete();
+
+    auto* dst_data = static_cast<std::size_t*>(dst.data());
+    for (std::size_t i = 0; i < count; ++i)
+    {
+        EXPECT_EQ(dst_data[i], 42);
+    }
+
+    // expect that the buffers are allowed to survive pass the resource manager
+    resources.reset();
+}
+
+TEST_F(TestNetwork, PersistentEagerDataPlaneTaggedRecv)
+{
+    // using options.placement().resources_strategy(PlacementResources::Shared)
+    // will test if cudaSetDevice is being properly called by the network services
+    // since all network services for potentially multiple devices are colocated on a single thread
+    auto resources = std::make_unique<internal::resources::Manager>(
+        internal::system::SystemProvider(make_system([](Options& options) {
+            options.enable_server(true);
+            options.architect_url("localhost:13337");
+            options.placement().resources_strategy(PlacementResources::Dedicated);
+            options.resources().enable_device_memory_pool(true);
+            options.resources().enable_host_memory_pool(true);
+            options.resources().host_memory_pool().block_size(32_MiB);
+            options.resources().host_memory_pool().max_aggregate_bytes(128_MiB);
+            options.resources().device_memory_pool().block_size(64_MiB);
+            options.resources().device_memory_pool().max_aggregate_bytes(128_MiB);
+        })));
+
+    if (resources->partition_count() < 2 && resources->device_count() < 2)
+    {
+        GTEST_SKIP() << "this test only works with 2 device partitions";
+    }
+
+    // here we are exchanging internal ucx worker addresses without the need of the control plane
+    auto f1 = resources->partition(0).network()->control_plane().client().connections().update_future();
+    auto f2 = resources->partition(1).network()->control_plane().client().connections().update_future();
+    resources->partition(0).network()->control_plane().client().request_update();
+    f1.get();
+    f2.get();
+
     EXPECT_TRUE(resources->partition(0).network());
     EXPECT_TRUE(resources->partition(1).network());
 
@@ -392,8 +350,6 @@
 
     resources.reset();
 }
-=======
->>>>>>> da29e46c
 // TEST_F(TestNetwork, NetworkEventsManagerLifeCycle)
 // {
 //     auto launcher = m_launch_control->prepare_launcher(std::move(m_mutable_nem));
