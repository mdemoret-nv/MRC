/**
 * SPDX-FileCopyrightText: Copyright (c) 2021-2023, NVIDIA CORPORATION & AFFILIATES. All rights reserved.
 * SPDX-License-Identifier: Apache-2.0
 *
 * Licensed under the Apache License, Version 2.0 (the "License");
 * you may not use this file except in compliance with the License.
 * You may obtain a copy of the License at
 *
 * http://www.apache.org/licenses/LICENSE-2.0
 *
 * Unless required by applicable law or agreed to in writing, software
 * distributed under the License is distributed on an "AS IS" BASIS,
 * WITHOUT WARRANTIES OR CONDITIONS OF ANY KIND, either express or implied.
 * See the License for the specific language governing permissions and
 * limitations under the License.
 */

#include "pymrc/forward.hpp"
#include "pymrc/node.hpp"
#include "pymrc/port_builders.hpp"
#include "pymrc/types.hpp"
#include "pymrc/utilities/acquire_gil.hpp"
#include "pymrc/utils.hpp"

#include "mrc/channel/status.hpp"
#include "mrc/node/edge_connector.hpp"
#include "mrc/runnable/context.hpp"
#include "mrc/segment/builder.hpp"
#include "mrc/utils/string_utils.hpp"
#include "mrc/version.hpp"

#include <boost/fiber/future/future.hpp>
#include <pybind11/cast.h>
#include <pybind11/pybind11.h>
#include <pybind11/pytypes.h>
#include <rxcpp/rx.hpp>

#include <cstddef>
#include <exception>
#include <functional>
#include <memory>
#include <sstream>
#include <string>
#include <utility>
#include <vector>

namespace mrc::pytests {

namespace py    = pybind11;
namespace pymrc = mrc::pymrc;

using namespace py::literals;

class PythonTestNodeMixin
{
  protected:
    PythonTestNodeMixin(std::string name, pymrc::PyHolder counter_dict) :
      m_name(std::move(name)),
      m_counters(std::move(counter_dict))
    {}

    void init_counter(const std::string& counter_name)
    {
        pymrc::AcquireGIL gil;

        std::string key = MRC_CONCAT_STR(m_name << "." << counter_name);

        if (m_counters)
        {
            m_counters[key.c_str()] = 0;
        }
    }

    void increment_counter(const std::string& counter_name)
    {
        pymrc::AcquireGIL gil;

        std::string key = MRC_CONCAT_STR(m_name << "." << counter_name);

        if (m_counters)
        {
            m_counters[key.c_str()] = m_counters.attr("get")(key.c_str(), 0).cast<int>() + 1;
        }
    }

    std::string m_name;
    pymrc::PyHolder m_counters;  // Dict
};

#define GENERATE_NODE_TYPES(base_class, class_prefix)          \
    class class_prefix##Base : public base_class<Base>         \
    {                                                          \
        using base_class<Base>::base_class;                    \
    };                                                         \
    class class_prefix##DerivedA : public base_class<DerivedA> \
    {                                                          \
        using base_class<DerivedA>::base_class;                \
    };                                                         \
    class class_prefix##DerivedB : public base_class<DerivedB> \
    {                                                          \
      public:                                                  \
        using base_class<DerivedB>::base_class;                \
    };

struct Base
{
    virtual ~Base() = default;
};

struct DerivedA : public Base
{};

struct DerivedB : public Base
{};

template <typename T>
class TestSourceImpl : public PythonTestNodeMixin
{
  public:
    using source_t = std::shared_ptr<T>;

    TestSourceImpl(std::string name, pymrc::PyHolder counter) : PythonTestNodeMixin(std::move(name), std::move(counter))
    {
        this->init_counter("on_next");
        this->init_counter("on_error");
        this->init_counter("on_completed");
    }

  protected:
    auto build()
    {
        return rxcpp::observable<>::create<source_t>([this](rxcpp::subscriber<source_t>& output) {
            for (size_t i = 0; i < 5; ++i)
            {
                output.on_next(std::make_shared<T>());
                this->increment_counter("on_next");
            }

            this->increment_counter("on_completed");
            output.on_completed();
        });
    }
};

template <typename T>
class TestSource : public pymrc::PythonSource<std::shared_ptr<T>>, public TestSourceImpl<T>
{
  public:
    using base_t = pymrc::PythonSource<std::shared_ptr<T>>;

    TestSource(std::string name, pymrc::PyHolder counter) :
      base_t(),
      TestSourceImpl<T>(std::move(name), std::move(counter))
    {
        this->set_observable(this->build());
    }
};

template <typename T>
class TestSourceComponent : public pymrc::PythonSourceComponent<std::shared_ptr<T>>, public TestSourceImpl<T>
{
  public:
    using base_t = pymrc::PythonSourceComponent<std::shared_ptr<T>>;

    TestSourceComponent(std::string name, pymrc::PyHolder counter) :
      base_t(build()),
      TestSourceImpl<T>(std::move(name), std::move(counter))
    {}

  private:
    //   Hide the base build since there is no RxSourceComponent
    typename base_t::get_data_fn_t build()
    {
<<<<<<< HEAD
        return [this](std::shared_ptr<T>& output) {
            if (m_count++ < 5)
            {
                output = std::make_shared<T>();

                this->increment_counter("on_next");

                return channel::Status::success;
            }

            this->increment_counter("on_completed");

            return channel::Status::closed;
=======
        return [this](rxcpp::observable<sink_type_t> input, rxcpp::subscriber<source_type_t> output) {
            return input.subscribe(rxcpp::make_observer<sink_type_t>(
                [this, &output](sink_type_t x) {
                    // Forward on
                    output.on_next(std::move(x));
                },
                [&](std::exception_ptr error_ptr) {
                    output.on_error(error_ptr);
                },
                [&]() {
                    output.on_completed();
                }));
>>>>>>> d3d7312c
        };
    }

    size_t m_count{0};
};

template <typename T>
class TestNodeImpl : public PythonTestNodeMixin
{
  public:
    using sink_type_t   = std::shared_ptr<T>;
    using source_type_t = std::shared_ptr<T>;

    TestNodeImpl(std::string name, pymrc::PyHolder counter) : PythonTestNodeMixin(std::move(name), std::move(counter))
    {
        this->init_counter("on_next");
        this->init_counter("on_error");
        this->init_counter("on_completed");
    }

  protected:
    auto build_operator()
    {
        return [this](rxcpp::observable<sink_type_t> input) {
            return input | rxcpp::operators::tap([this](sink_type_t x) {
                       // Forward on
                       this->increment_counter("on_next");
                   }) |
                   rxcpp::operators::finally([this]() { this->increment_counter("on_completed"); });
        };
    }
};

template <typename T>
class TestNode : public pymrc::PythonNode<std::shared_ptr<T>, std::shared_ptr<T>>, public TestNodeImpl<T>
{
    using base_t = pymrc::PythonNode<std::shared_ptr<T>, std::shared_ptr<T>>;

  public:
    TestNode(std::string name, pymrc::PyHolder counter) : TestNodeImpl<T>(std::move(name), std::move(counter))
    {
        this->make_stream(this->build_operator());
    }
};

template <typename T>
class TestNodeComponent : public pymrc::PythonNodeComponent<std::shared_ptr<T>, std::shared_ptr<T>>,
                          public TestNodeImpl<T>
{
    using base_t = pymrc::PythonNodeComponent<std::shared_ptr<T>, std::shared_ptr<T>>;

<<<<<<< HEAD
  public:
    TestNodeComponent(std::string name, pymrc::PyHolder counter) : TestNodeImpl<T>(std::move(name), std::move(counter))
    {
        this->make_stream(this->build_operator());
=======
                    output.on_next(std::move(int_val));
                },
                [&](std::exception_ptr error_ptr) {
                    output.on_error(error_ptr);
                },
                [&]() {
                    output.on_completed();
                }));
        };
>>>>>>> d3d7312c
    }
};

template <typename T>
class TestSinkImpl : public PythonTestNodeMixin
{
  public:
    using sink_type_t = std::shared_ptr<T>;

    TestSinkImpl(std::string name, pymrc::PyHolder counter) : PythonTestNodeMixin(std::move(name), std::move(counter))
    {
        this->init_counter("on_next");
        this->init_counter("on_error");
        this->init_counter("on_completed");
    }

    rxcpp::observer<std::shared_ptr<T>> build()
    {
        return rxcpp::make_observer_dynamic<sink_type_t>(
            [this](sink_type_t x) { this->increment_counter("on_next"); },
            [this](std::exception_ptr ex) { this->increment_counter("on_error"); },
            [this]() { this->increment_counter("on_completed"); });
    }
};

template <typename T>
class TestSink : public pymrc::PythonSink<std::shared_ptr<T>>, public TestSinkImpl<T>
{
  public:
    TestSink(std::string name, pymrc::PyHolder counter) : TestSinkImpl<T>(std::move(name), std::move(counter))
    {
        this->set_observer(this->build());
    }
};

template <typename T>
class TestSinkComponent : public pymrc::PythonSinkComponent<std::shared_ptr<T>>, public TestSinkImpl<T>
{
  public:
    TestSinkComponent(std::string name, pymrc::PyHolder counter) : TestSinkImpl<T>(std::move(name), std::move(counter))
    {
        this->set_observer(this->build());
    }
};

GENERATE_NODE_TYPES(TestSource, Source);
GENERATE_NODE_TYPES(TestSourceComponent, SourceComponent);
GENERATE_NODE_TYPES(TestNode, Node);
GENERATE_NODE_TYPES(TestNodeComponent, NodeComponent);
GENERATE_NODE_TYPES(TestSink, Sink);
GENERATE_NODE_TYPES(TestSinkComponent, SinkComponent);

#define CREATE_TEST_NODE_CLASS(class_name)                                                             \
    py::class_<segment::Object<class_name>,                                                            \
               mrc::segment::ObjectProperties,                                                         \
               std::shared_ptr<segment::Object<class_name>>>(module, #class_name)                      \
        .def(py::init<>([](mrc::segment::Builder& parent, const std::string& name, py::dict counter) { \
                 auto stage = parent.construct_object<class_name>(name, name, std::move(counter));     \
                 return stage;                                                                         \
             }),                                                                                       \
             py::arg("parent"),                                                                        \
             py::arg("name"),                                                                          \
             py::arg("counter"));

PYBIND11_MODULE(test_edges_cpp, module)
{
    module.doc() = R"pbdoc()pbdoc";

    pymrc::import(module, "mrc");

    py::class_<Base, std::shared_ptr<Base>>(module, "Base").def(py::init<>([]() {
        return std::make_shared<Base>();
    }));
    mrc::pymrc::PortBuilderUtil::register_port_util<Base>();

    py::class_<DerivedA, Base, std::shared_ptr<DerivedA>>(module, "DerivedA").def(py::init<>([]() {
        return std::make_shared<DerivedA>();
    }));
    mrc::pymrc::PortBuilderUtil::register_port_util<DerivedA>();

    py::class_<DerivedB, Base, std::shared_ptr<DerivedB>>(module, "DerivedB").def(py::init<>([]() {
        return std::make_shared<DerivedB>();
    }));
    mrc::pymrc::PortBuilderUtil::register_port_util<DerivedB>();

    mrc::node::EdgeConnector<py::object, pymrc::PyObjectHolder>::register_converter();
    mrc::node::EdgeConnector<pymrc::PyObjectHolder, py::object>::register_converter();

<<<<<<< HEAD
    mrc::node::EdgeConnector<std::shared_ptr<DerivedA>, std::shared_ptr<Base>>::register_converter();
    mrc::node::EdgeConnector<std::shared_ptr<DerivedB>, std::shared_ptr<Base>>::register_converter();

    mrc::node::EdgeConnector<std::shared_ptr<Base>, std::shared_ptr<DerivedA>>::register_dynamic_cast_converter();
    mrc::node::EdgeConnector<std::shared_ptr<Base>, std::shared_ptr<DerivedB>>::register_dynamic_cast_converter();

    CREATE_TEST_NODE_CLASS(SourceBase);
    CREATE_TEST_NODE_CLASS(SourceDerivedA);
    CREATE_TEST_NODE_CLASS(SourceDerivedB);

    CREATE_TEST_NODE_CLASS(NodeBase);
    CREATE_TEST_NODE_CLASS(NodeDerivedA);
    CREATE_TEST_NODE_CLASS(NodeDerivedB);

    CREATE_TEST_NODE_CLASS(SinkBase);
    CREATE_TEST_NODE_CLASS(SinkDerivedA);
    CREATE_TEST_NODE_CLASS(SinkDerivedB);

    CREATE_TEST_NODE_CLASS(SourceComponentBase);
    CREATE_TEST_NODE_CLASS(SourceComponentDerivedA);
    CREATE_TEST_NODE_CLASS(SourceComponentDerivedB);

    CREATE_TEST_NODE_CLASS(NodeComponentBase);
    CREATE_TEST_NODE_CLASS(NodeComponentDerivedA);
    CREATE_TEST_NODE_CLASS(NodeComponentDerivedB);

    CREATE_TEST_NODE_CLASS(SinkComponentBase);
    CREATE_TEST_NODE_CLASS(SinkComponentDerivedA);
    CREATE_TEST_NODE_CLASS(SinkComponentDerivedB);
=======
    py::class_<segment::Object<SourceDerivedB>,
               mrc::segment::ObjectProperties,
               std::shared_ptr<segment::Object<SourceDerivedB>>>(module, "SourceDerivedB")
        .def(py::init<>([](mrc::segment::Builder& parent, const std::string& name) {
                 auto stage = parent.construct_object<SourceDerivedB>(name);

                 return stage;
             }),
             py::arg("parent"),
             py::arg("name"));

    py::class_<segment::Object<SourcePyHolder>,
               mrc::segment::ObjectProperties,
               std::shared_ptr<segment::Object<SourcePyHolder>>>(module, "SourcePyHolder")
        .def(py::init<>([](mrc::segment::Builder& parent, const std::string& name) {
                 auto stage = parent.construct_object<SourcePyHolder>(name);

                 return stage;
             }),
             py::arg("parent"),
             py::arg("name"));

    py::class_<segment::Object<NodeBase>, mrc::segment::ObjectProperties, std::shared_ptr<segment::Object<NodeBase>>>(
        module,
        "NodeBase")
        .def(py::init<>([](mrc::segment::Builder& parent, const std::string& name) {
                 auto stage = parent.construct_object<NodeBase>(name);

                 return stage;
             }),
             py::arg("parent"),
             py::arg("name"));

    py::class_<segment::Object<NodePyHolder>,
               mrc::segment::ObjectProperties,
               std::shared_ptr<segment::Object<NodePyHolder>>>(module, "NodePyHolder")
        .def(py::init<>([](mrc::segment::Builder& parent, const std::string& name) {
                 auto stage = parent.construct_object<NodePyHolder>(name);

                 return stage;
             }),
             py::arg("parent"),
             py::arg("name"));

    py::class_<segment::Object<SinkBase>, segment::ObjectProperties, std::shared_ptr<segment::Object<SinkBase>>>(module,
                                                                                                                 "SinkB"
                                                                                                                 "ase")
        .def(py::init<>([](segment::Builder& parent, const std::string& name) {
                 auto stage = parent.construct_object<SinkBase>(name);

                 return stage;
             }),
             py::arg("parent"),
             py::arg("name"));
>>>>>>> d3d7312c

    module.attr("__version__") = MRC_CONCAT_STR(mrc_VERSION_MAJOR << "." << mrc_VERSION_MINOR << "."
                                                                  << mrc_VERSION_PATCH);
}
}  // namespace mrc::pytests<|MERGE_RESOLUTION|>--- conflicted
+++ resolved
@@ -171,7 +171,6 @@
     //   Hide the base build since there is no RxSourceComponent
     typename base_t::get_data_fn_t build()
     {
-<<<<<<< HEAD
         return [this](std::shared_ptr<T>& output) {
             if (m_count++ < 5)
             {
@@ -185,20 +184,6 @@
             this->increment_counter("on_completed");
 
             return channel::Status::closed;
-=======
-        return [this](rxcpp::observable<sink_type_t> input, rxcpp::subscriber<source_type_t> output) {
-            return input.subscribe(rxcpp::make_observer<sink_type_t>(
-                [this, &output](sink_type_t x) {
-                    // Forward on
-                    output.on_next(std::move(x));
-                },
-                [&](std::exception_ptr error_ptr) {
-                    output.on_error(error_ptr);
-                },
-                [&]() {
-                    output.on_completed();
-                }));
->>>>>>> d3d7312c
         };
     }
 
@@ -250,22 +235,10 @@
 {
     using base_t = pymrc::PythonNodeComponent<std::shared_ptr<T>, std::shared_ptr<T>>;
 
-<<<<<<< HEAD
   public:
     TestNodeComponent(std::string name, pymrc::PyHolder counter) : TestNodeImpl<T>(std::move(name), std::move(counter))
     {
         this->make_stream(this->build_operator());
-=======
-                    output.on_next(std::move(int_val));
-                },
-                [&](std::exception_ptr error_ptr) {
-                    output.on_error(error_ptr);
-                },
-                [&]() {
-                    output.on_completed();
-                }));
-        };
->>>>>>> d3d7312c
     }
 };
 
@@ -354,7 +327,6 @@
     mrc::node::EdgeConnector<py::object, pymrc::PyObjectHolder>::register_converter();
     mrc::node::EdgeConnector<pymrc::PyObjectHolder, py::object>::register_converter();
 
-<<<<<<< HEAD
     mrc::node::EdgeConnector<std::shared_ptr<DerivedA>, std::shared_ptr<Base>>::register_converter();
     mrc::node::EdgeConnector<std::shared_ptr<DerivedB>, std::shared_ptr<Base>>::register_converter();
 
@@ -384,64 +356,8 @@
     CREATE_TEST_NODE_CLASS(SinkComponentBase);
     CREATE_TEST_NODE_CLASS(SinkComponentDerivedA);
     CREATE_TEST_NODE_CLASS(SinkComponentDerivedB);
-=======
-    py::class_<segment::Object<SourceDerivedB>,
-               mrc::segment::ObjectProperties,
-               std::shared_ptr<segment::Object<SourceDerivedB>>>(module, "SourceDerivedB")
-        .def(py::init<>([](mrc::segment::Builder& parent, const std::string& name) {
-                 auto stage = parent.construct_object<SourceDerivedB>(name);
-
-                 return stage;
-             }),
-             py::arg("parent"),
-             py::arg("name"));
-
-    py::class_<segment::Object<SourcePyHolder>,
-               mrc::segment::ObjectProperties,
-               std::shared_ptr<segment::Object<SourcePyHolder>>>(module, "SourcePyHolder")
-        .def(py::init<>([](mrc::segment::Builder& parent, const std::string& name) {
-                 auto stage = parent.construct_object<SourcePyHolder>(name);
-
-                 return stage;
-             }),
-             py::arg("parent"),
-             py::arg("name"));
-
-    py::class_<segment::Object<NodeBase>, mrc::segment::ObjectProperties, std::shared_ptr<segment::Object<NodeBase>>>(
-        module,
-        "NodeBase")
-        .def(py::init<>([](mrc::segment::Builder& parent, const std::string& name) {
-                 auto stage = parent.construct_object<NodeBase>(name);
-
-                 return stage;
-             }),
-             py::arg("parent"),
-             py::arg("name"));
-
-    py::class_<segment::Object<NodePyHolder>,
-               mrc::segment::ObjectProperties,
-               std::shared_ptr<segment::Object<NodePyHolder>>>(module, "NodePyHolder")
-        .def(py::init<>([](mrc::segment::Builder& parent, const std::string& name) {
-                 auto stage = parent.construct_object<NodePyHolder>(name);
-
-                 return stage;
-             }),
-             py::arg("parent"),
-             py::arg("name"));
-
-    py::class_<segment::Object<SinkBase>, segment::ObjectProperties, std::shared_ptr<segment::Object<SinkBase>>>(module,
-                                                                                                                 "SinkB"
-                                                                                                                 "ase")
-        .def(py::init<>([](segment::Builder& parent, const std::string& name) {
-                 auto stage = parent.construct_object<SinkBase>(name);
-
-                 return stage;
-             }),
-             py::arg("parent"),
-             py::arg("name"));
->>>>>>> d3d7312c
-
-    module.attr("__version__") = MRC_CONCAT_STR(mrc_VERSION_MAJOR << "." << mrc_VERSION_MINOR << "."
-                                                                  << mrc_VERSION_PATCH);
+
+    module.attr("__version__") =
+        MRC_CONCAT_STR(mrc_VERSION_MAJOR << "." << mrc_VERSION_MINOR << "." << mrc_VERSION_PATCH);
 }
 }  // namespace mrc::pytests