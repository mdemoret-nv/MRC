--- conflicted
+++ resolved
@@ -67,7 +67,6 @@
 
             return node;
         }));
-<<<<<<< HEAD
 		
     py::class_<mrc::segment::Object<node::ZipBase>,
                mrc::segment::ObjectProperties,
@@ -88,8 +87,6 @@
         .def("get_sink", [](mrc::segment::Object<node::ZipBase>& self, size_t index) {
             return self.get_child(MRC_CONCAT_STR("sink[" << index << "]"));
         });
-=======
->>>>>>> cef7f0bf
 
     py_mod.attr("__version__") = MRC_CONCAT_STR(mrc_VERSION_MAJOR << "." << mrc_VERSION_MINOR << "."
                                                                   << mrc_VERSION_PATCH);
