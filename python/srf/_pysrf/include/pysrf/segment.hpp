--- conflicted
+++ resolved
@@ -209,11 +209,8 @@
     static void register_module_output(srf::segment::Builder& self,
                                        std::string output_name,
                                        std::shared_ptr<segment::ObjectProperties> object);
-<<<<<<< HEAD
 
     static void init_module(srf::segment::Builder& self, std::shared_ptr<srf::modules::SegmentModule> module);
-=======
->>>>>>> 6d5bd3c3
 
     static std::shared_ptr<srf::segment::ObjectProperties> make_file_reader(srf::segment::Builder& self,
                                                                             const std::string& name,
