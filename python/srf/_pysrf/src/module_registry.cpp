--- conflicted
+++ resolved
@@ -35,8 +35,6 @@
 
 namespace srf::pysrf {
 
-namespace py = pybind11;
-
 bool ModuleRegistryProxy::contains(ModuleRegistryProxy& self,
                                    const std::string& name,
                                    const std::string& registry_namespace)
@@ -50,7 +48,6 @@
     return srf::modules::ModuleRegistry::contains_namespace(registry_namespace);
 }
 
-<<<<<<< HEAD
 std::map<std::string, std::vector<std::string>> ModuleRegistryProxy::registered_modules(ModuleRegistryProxy& self)
 {
     return modules::ModuleRegistry::registered_modules();
@@ -62,29 +59,17 @@
     return modules::ModuleRegistry::is_version_compatible(release_version);
 }
 
-std::shared_ptr<modules::SegmentModule> ModuleRegistryProxy::find_module(ModuleRegistryProxy& self,
-                                                                         const std::string& name,
-                                                                         const std::string& registry_namespace,
-                                                                         const std::string& module_name,
-                                                                         py::dict module_config)
+pybind11::cpp_function ModuleRegistryProxy::find_module(srf::pysrf::ModuleRegistryProxy& self,
+                                                        const std::string& name,
+                                                        const std::string& registry_namespace)
 {
-    auto json_config           = cast_from_pyobject(module_config);
-    auto fn_module_constructor = modules::ModuleRegistry::find_module(name, registry_namespace);
-    auto module                = std::move(fn_module_constructor(std::move(module_name), std::move(json_config)));
-    return std::move(module);
-=======
-py::cpp_function ModuleRegistryProxy::find_module(srf::pysrf::ModuleRegistryProxy& self,
-                                                  const std::string& name,
-                                                  const std::string& registry_namespace)
-{
-    auto fn_constructor = modules::ModuleRegistry::find_module(name, registry_namespace);
-    auto py_module_wrapper = [fn_constructor](std::string module_name, py::dict config) {
+    auto fn_constructor    = modules::ModuleRegistry::find_module(name, registry_namespace);
+    auto py_module_wrapper = [fn_constructor](std::string module_name, pybind11::dict config) {
         auto json_config = cast_from_pyobject(config);
         return fn_constructor(std::move(module_name), std::move(json_config));
     };
 
     return py_module_wrapper;
->>>>>>> e98215e2
 }
 
 void ModuleRegistryProxy::register_module(srf::pysrf::ModuleRegistryProxy& self,
