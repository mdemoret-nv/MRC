--- conflicted
+++ resolved
@@ -300,21 +300,14 @@
         module_id, registry_namespace, std::move(module_name), std::move(json_config));
 }
 
-<<<<<<< HEAD
 void BuilderProxy::init_module(srf::segment::Builder& self, std::shared_ptr<srf::modules::SegmentModule> module)
 {
     self.init_module(module);
 }
 
-void BuilderProxy::make_py2cxx_edge_adapter(srf::segment::Builder& self,
-                                            std::shared_ptr<srf::segment::ObjectProperties> source,
-                                            std::shared_ptr<srf::segment::ObjectProperties> sink,
-                                            py::object& sink_t)
-=======
 void BuilderProxy::register_module_input(srf::segment::Builder& self,
                                          std::string input_name,
                                          std::shared_ptr<segment::ObjectProperties> object)
->>>>>>> 584adfcf
 {
     self.register_module_input(std::move(input_name), object);
 }
