--- conflicted
+++ resolved
@@ -30,11 +30,6 @@
 
 # Boost
 # =====
-<<<<<<< HEAD
-# - Use static linking to avoid issues with system-wide installations of Boost.
-# - Use numa=on to ensure the numa component of fiber gets built
-=======
->>>>>>> c9d8aaf9
 morpheus_utils_configure_boost()
 
 # UCX
