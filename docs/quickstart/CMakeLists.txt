# SPDX-FileCopyrightText: Copyright (c) 2022-2024, NVIDIA CORPORATION & AFFILIATES. All rights reserved.
# SPDX-License-Identifier: Apache-2.0
#
# Licensed under the Apache License, Version 2.0 (the "License");
# you may not use this file except in compliance with the License.
# You may obtain a copy of the License at
#
# http://www.apache.org/licenses/LICENSE-2.0
#
# Unless required by applicable law or agreed to in writing, software
# distributed under the License is distributed on an "AS IS" BASIS,
# WITHOUT WARRANTIES OR CONDITIONS OF ANY KIND, either express or implied.
# See the License for the specific language governing permissions and
# limitations under the License.

list(APPEND CMAKE_MESSAGE_CONTEXT "quickstart")

cmake_minimum_required(VERSION 3.24 FATAL_ERROR)

set(MRC_CACHE_DIR "${CMAKE_SOURCE_DIR}/.cache" CACHE PATH "Directory to contain all CPM and CCache data")
mark_as_advanced(MRC_CACHE_DIR)

# Add the Conda environment to the prefix path and add the CMake files
list(PREPEND CMAKE_PREFIX_PATH "$ENV{CONDA_PREFIX}")
list(PREPEND CMAKE_MODULE_PATH "${CMAKE_CURRENT_SOURCE_DIR}/../../cmake")
list(PREPEND CMAKE_MODULE_PATH "${CMAKE_CURRENT_SOURCE_DIR}/../../external/utilities/cmake")

include(morpheus_utils/load)

project(mrc-quickstart
<<<<<<< HEAD
  VERSION 24.06.00
=======
  VERSION 24.10.00
>>>>>>> cef7f0bf
  LANGUAGES C CXX
)

morpheus_utils_initialize_cpm(MRC_CACHE_DIR)

# Ensure CPM is initialized
rapids_cpm_init()

# Set the option prefix to match the outer project before including. Must be before find_package(mrc)
set(OPTION_PREFIX "MRC")

morpheus_utils_python_configure()

morpheus_utils_configure_mrc()
rapids_find_package(CUDAToolkit REQUIRED)

# To make it easier for CI to find output files, set the default executable suffix to .x if not set
if("${CMAKE_EXECUTABLE_SUFFIX}" STREQUAL "")
  set(CMAKE_EXECUTABLE_SUFFIX ".x")
endif()

set(CMAKE_POSITION_INDEPENDENT_CODE TRUE)
set(CMAKE_EXPORT_COMPILE_COMMANDS ON)

set(QUICKSTART_HOME "${CMAKE_CURRENT_SOURCE_DIR}")

add_subdirectory(cpp)
add_subdirectory(hybrid)
add_subdirectory(python)

list(POP_BACK CMAKE_MESSAGE_CONTEXT)<|MERGE_RESOLUTION|>--- conflicted
+++ resolved
@@ -28,11 +28,7 @@
 include(morpheus_utils/load)
 
 project(mrc-quickstart
-<<<<<<< HEAD
-  VERSION 24.06.00
-=======
   VERSION 24.10.00
->>>>>>> cef7f0bf
   LANGUAGES C CXX
 )
 
