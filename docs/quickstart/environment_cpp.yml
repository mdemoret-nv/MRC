name: mrc-quickstart

channels:
  - conda-forge
  - rapidsai
  - nvidia
  - rapidsai-nightly
  - nvidia/label/dev

dependencies:
  - autoconf>=2.69
  - benchmark=1.6.0
  - ccache
  - cmake=3.22
  - cuda-nvml-dev=11.8
  - cudatoolkit=11.8
  - cython=0.29.24
  - doxygen=1.9.2
  - gcc_linux-64=11.2
  - gmock=1.13
  - graphviz=3.0
  - gtest=1.13
  - gxx_linux-64=11.2
  - isort
  - libtool
  - ninja=1.10
  - numactl=2.0.18
  - numpy>=1.21
  - nvcc_linux-64=11.8
  - pkg-config=0.29
  - python=3.10
  - scikit-build>=0.12
<<<<<<< HEAD
  - mrc=24.06
  - sysroot_linux-64=2.17
=======
  - mrc=24.10
  - sysroot_linux-64>=2.28
>>>>>>> cef7f0bf
  - pip:
    - cython
    - flake8
    - numpy==1.21.2
    - pytest
    - pytest-timeout
    - yapf<|MERGE_RESOLUTION|>--- conflicted
+++ resolved
@@ -30,13 +30,8 @@
   - pkg-config=0.29
   - python=3.10
   - scikit-build>=0.12
-<<<<<<< HEAD
-  - mrc=24.06
-  - sysroot_linux-64=2.17
-=======
   - mrc=24.10
   - sysroot_linux-64>=2.28
->>>>>>> cef7f0bf
   - pip:
     - cython
     - flake8
