{
  "folders": [
    {
      "path": "."
    }
  ],
  "launch": {
    // Use IntelliSense to learn about possible attributes.
    // Hover to view descriptions of existing attributes.
    // For more information, visit: https://go.microsoft.com/fwlink/?linkid=830387
    "version": "0.2.0",
    "configurations": [
      {
        // This is needed to allow C++ Test Explorer to debug tests. It searches for the 1st available launch config with cppdbg
        "name": "Debug Tests Runner",
        "type": "cppdbg",
        "request": "launch",
        "args": [],
        "stopAtEntry": false,
        "cwd": "${workspaceFolder}",
        "environment": [
          {
            "name": "GLOG_v",
            "value": "10",
          }
        ],
        "externalConsole": false,
        "MIMode": "gdb",
        "setupCommands": [
          {
            "description": "Enable pretty-printing for gdb",
            "text": "-enable-pretty-printing",
          },
          {
            "description": "Skip stdio-common files",
            "text": "-interpreter-exec console \"skip -gfi **/bits/*.h\""
          },
          // {
          //     "description": "Stay on same thread when debugging",
          //     "text": "-interpreter-exec console \"set scheduler-locking step\""
          // }
        ],
        "miDebuggerPath": "gdb"
      },
      {
        "name": "debug extension",
        "type": "cppdbg",
        "request": "launch",
        "program": "${workspaceFolder}/build/examples/30_Extension/30_extension.x.x",
        "args": [
          "--iterations=3",
          "--cpuset='0-1'"
        ],
        "stopAtEntry": false,
        "cwd": "${workspaceFolder}",
        "externalConsole": false,
        "MIMode": "gdb",
        "setupCommands": [
          {
            "description": "Enable pretty-printing for gdb",
            "text": "-enable-pretty-printing",
            "ignoreFailures": true
          }
        ],
        "miDebuggerPath": "/usr/bin/gdb"
      },
      {
        "name": "Debug Examples",
        "type": "cppdbg",
        "request": "launch",
        "program": "${workspaceFolder}/build/examples/20_SrfSingleSegment/srf_single_segment.x",
        "args": [
          "--cpu_strategy=1",
          "--iterations=2",
          "--cpuset='0-0'"
        ],
        "stopAtEntry": false,
        "cwd": "${workspaceFolder}",
        "environment": [],
        "externalConsole": false,
        "MIMode": "gdb",
        "setupCommands": [
          {
            "description": "Enable pretty-printing for gdb",
            "text": "-enable-pretty-printing",
            "ignoreFailures": true
          },
          {
            "description": "Skip stdio-common files",
            "text": "-interpreter-exec console \"skip -gfi **/bits/*.h\""
          },
        ],
        "miDebuggerPath": "gdb"
      },
      {
        "name": "debug test_srf.x",
        "type": "cppdbg",
        "request": "launch",
        "program": "${workspaceFolder}/build/srf/tests/test_srf",
        "args": [],
        "stopAtEntry": false,
        "cwd": "${workspaceFolder}",
        "environment": [],
        "externalConsole": false,
        "MIMode": "gdb",
        "setupCommands": [
          {
            "description": "Enable pretty-printing for gdb",
            "text": "-enable-pretty-printing",
            "ignoreFailures": true
          }
        ],
        "preLaunchTask": "C/C++: g++ build active file",
        "miDebuggerPath": "/usr/bin/gdb"
      },
      {
        "name": "debug bench_srf.x",
        "type": "cppdbg",
        "request": "launch",
        "program": "${workspaceFolder}/build/benchmarks/bench_srf",
        "args": [],
        "stopAtEntry": false,
        "cwd": "${workspaceFolder}",
        "environment": [],
        "externalConsole": false,
        "MIMode": "gdb",
        "setupCommands": [
          {
            "description": "Enable pretty-printing for gdb",
            "text": "-enable-pretty-printing",
            "ignoreFailures": true
          }
        ],
        "preLaunchTask": "C/C++: g++ build active file",
        "miDebuggerPath": "/usr/bin/gdb"
      },
      {
        "name": "Python: Test Python Pipeline",
        "type": "python",
        "request": "launch",
        "program": "${workspaceFolder}/python/tests/test_morpheus_fil-cpp.py",
        "console": "integratedTerminal",
        "cwd": "${workspaceFolder}/python",
        "justMyCode": false,
      },
      {
        "name": "Debug SRF from Python",
        "type": "cppdbg",
        "request": "launch",
        "program": "python",
        "args": [
          "-m",
          "pytest",
          "-s",
          "python/tests/test_node.py::test_launch_options_source[iterator-3-1]"
        ],
        "stopAtEntry": false,
        "cwd": "${workspaceFolder}",
        "environment": [
          {
            "name": "UCX_ERROR_SIGNALS",
            "value": ""
          },
          {
            "name": "GLOG_v",
            "value": "10"
          },
          {
            "name": "GLOG_logtostderr",
            "value": "1"
          }
        ],
        "externalConsole": false,
        "MIMode": "gdb",
        "setupCommands": [
          {
            "description": "Enable pretty-printing for gdb",
            "text": "-enable-pretty-printing",
            "ignoreFailures": true
          },
          {
            "description": "Skip stdio-common files",
            "text": "-interpreter-exec console \"skip -gfi **/bits/*.h\""
          },
        ],
        "symbolLoadInfo": {
          "loadAll": false,
          "exceptionList": "libsrf*.so;cudf_helpers.*;executor.*;morpheus.*;node.*;options.*;pipeline.*;segment.*;subscriber.*;test_edges_cpp.*"
        },
        "miDebuggerPath": "gdb",
        "sourceFileMap": {
          "${workspaceFolder}": {
            "editorPath": "${workspaceFolder}",
            "useForBreakpoints": "true"
          },
        },
      },
      {
        "name": "Python: Testing Configuration (Used by test runner in debug mode)",
        "type": "python",
        "request": "launch",
        "program": "${file}",
        "console": "integratedTerminal",
        "justMyCode": false,
        "purpose": [
          "debug-in-terminal",
          "debug-test"
        ],
        "env": {
          "GLOG_v": "10",
          "GLOG_logtostderr": "1",
          "UCX_ERROR_SIGNALS": "",
        },
      },
    ]
  },
  "settings": {
    "C_Cpp.files.exclude": {
      "**/.vscode": true,
      "**/vcpkg_installed": true
    },
    "[cmake]": {
      "editor.tabSize": 2
    },
    "[cpp]": {
      "editor.detectIndentation": false,
      "editor.formatOnSave": true,
      "editor.semanticHighlighting.enabled": true,
      "editor.suggest.insertMode": "replace",
      "editor.tabSize": 4,
      "editor.wordBasedSuggestions": false,
      "editor.wordWrapColumn": 120
    },
    "[python]": {
      "editor.codeActionsOnSave": {
        "source.organizeImports": true
      },
      "editor.formatOnSave": true,
      "editor.rulers": [
        120
      ],
      "editor.tabSize": 4
    },
    "cmake.configureArgs": [
      "-DCMAKE_MESSAGE_CONTEXT_SHOW:BOOL=ON", // Show message context by default
      "-DSRF_PYTHON_INPLACE_BUILD:BOOL=ON" // Allow inplace build for python. Use `pip install -e .` from the python folder to install
    ],
    "files.insertFinalNewline": true,
    "files.trimTrailingWhitespace": true,
    "files.watcherExclude": {
      "**/.cache/**": true,
      "**/.git/objects/**": true,
      "**/.git/subtree-cache/**": true,
      "**/.hg/store/**": true,
      "**/node_modules/*/**": true
    },
    "isort.args": ["--settings-file=${workspaceFolder}/python/setup.cfg"],
    "python.analysis.extraPaths": [
      "python"
    ],
    "python.autoComplete.extraPaths": [
      "./python"
    ],
    "python.formatting.provider": "yapf",
    "python.formatting.yapfArgs": [
      "--style=${workspaceFolder}/python/setup.cfg"
    ],
    "python.linting.flake8Args": [
      "--config=${workspaceFolder}/python/setup.cfg"
    ],
    "python.linting.flake8Enabled": true,
    "python.linting.pylintArgs": [
      "--rcfile=${workspaceFolder}/python/.pylintrc"
    ],
    "python.linting.pylintEnabled": true,
<<<<<<< HEAD
=======
    "python.sortImports.args": [
      "--settings-file=${workspaceFolder}/python/setup.cfg"
    ],
>>>>>>> da29e46c
    "python.testing.cwd": "${workspaceFolder}/python",
    "python.testing.pytestArgs": [
      "-s"
    ],
    "python.testing.pytestEnabled": true,
    "python.testing.unittestEnabled": false,
    "testMate.cpp.debug.configTemplate": {
      "args": "${argsArray}",
      "cwd": "${cwd}",
      "darwin": {
        "MIMode": "lldb",
        "type": "cppdbg"
      },
      "env": "${envObj}",
      "environment": "${envObjArray}",
      "linux": {
        "MIMode": "gdb",
        "symbolLoadInfo": {
          "exceptionList": "*libsrf*.so",
          "loadAll": false
        },
        "type": "cppdbg"
      },
      "program": "${exec}",
      "setupCommands": [
        {
          "description": "Enable pretty-printing for gdb",
          "text": "-enable-pretty-printing"
        },
        {
          "description": "Skip stdio-common files",
          "text": "-interpreter-exec console \"skip -gfi **/bits/*.h\""
        },
        {
          "description": "Skip .cache files",
          "text": "-interpreter-exec console \"skip -gfi ${workspaceFolder}/.cache/**\""
        }
        // {
        //     "description": "Stay on same thread when debugging",
        //     "text": "-interpreter-exec console \"set scheduler-locking step\""
        // }
      ],
      "sourceFileMap": {
        "${workspaceFolder}": {
          "editorPath": "${workspaceFolder}",
          "useForBreakpoints": "true"
        },
      },
      "testMate.cpp.debug.setEnv": {
        "GLOG_v": "10",
        "GTEST_CATCH_EXCEPTIONS": "0", // Allow the debugger to catch exceptions
        "UCX_ERROR_SIGNALS": "" // Prevent UCX from capturing errors
      },
      "type": "cppvsdbg",
      "win32": {
        "type": "cppvsdbg"
      }
    },
    "testMate.cpp.log.logpanel": true,
    "testMate.cpp.test.executables": "{build,Build,BUILD,out,Out,OUT}/**/*{test,Test,TEST}_*.x",
  },
  "extensions": {
    // See https://go.microsoft.com/fwlink/?LinkId=827846 to learn about workspace recommendations.
    // Extension identifier format: ${publisher}.${name}. Example: vscode.csharp
    // List of extensions which should be recommended for users of this workspace.
    "recommendations": [
      "josetr.cmake-language-support-vscode",
      "llvm-vs-code-extensions.vscode-clangd",
      "matepek.vscode-catch2-test-adapter",
      "ms-vscode.cmake-tools",
      "stkb.rewrap",
      "formulahendry.terminal",
    ],
    // List of extensions recommended by VS Code that should not be recommended for users of this workspace.
    "unwantedRecommendations": [
      "austin.code-gnu-global"
    ]
  }
}<|MERGE_RESOLUTION|>--- conflicted
+++ resolved
@@ -273,12 +273,6 @@
       "--rcfile=${workspaceFolder}/python/.pylintrc"
     ],
     "python.linting.pylintEnabled": true,
-<<<<<<< HEAD
-=======
-    "python.sortImports.args": [
-      "--settings-file=${workspaceFolder}/python/setup.cfg"
-    ],
->>>>>>> da29e46c
     "python.testing.cwd": "${workspaceFolder}/python",
     "python.testing.pytestArgs": [
       "-s"
