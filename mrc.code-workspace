{
    "extensions": {
        // See https://go.microsoft.com/fwlink/?LinkId=827846 to learn about workspace recommendations.
        // Extension identifier format: ${publisher}.${name}. Example: vscode.csharp
        // List of extensions which should be recommended for users of this workspace.
        "recommendations": [
            "eeyore.yapf",
            "esbenp.prettier-vscode",
            "josetr.cmake-language-support-vscode",
            "llvm-vs-code-extensions.vscode-clangd",
            "matepek.vscode-catch2-test-adapter",
            "ms-python.flake8",
            "ms-python.isort",
            "ms-python.pylint",
            "ms-vscode.cmake-tools",
            "stkb.rewrap",
<<<<<<< HEAD
=======
            "twxs.cmake",
>>>>>>> 8377f6a5
        ],
        // List of extensions recommended by VS Code that should not be recommended for users of this workspace.
        "unwantedRecommendations": [
            "austin.code-gnu-global"
        ]
    },
    "folders": [
        {
            "path": "."
        }
    ],
    "launch": {
        "configurations": [
            {
                "MIMode": "gdb",
                "args": [],
                "cwd": "${workspaceFolder}",
                "environment": [
                    {
                        "name": "GLOG_v",
                        "value": "10"
                    }
                ],
                "externalConsole": false,
                "miDebuggerPath": "gdb",
                // This is needed to allow C++ Test Explorer to debug tests. It searches for the 1st available launch config with cppdbg
                "name": "Debug Tests Runner",
                "request": "launch",
                "setupCommands": [
                    {
                        "description": "Enable pretty-printing for gdb",
                        "text": "-enable-pretty-printing"
                    },
                    {
                        "description": "Skip stdio-common files",
                        "text": "-interpreter-exec console \"skip -gfi **/bits/*.h\""
                    }
                    // {
                    //     "description": "Stay on same thread when debugging",
                    //     "text": "-interpreter-exec console \"set scheduler-locking step\""
                    // }
                ],
                "stopAtEntry": false,
                "symbolLoadInfo": {
                    "exceptionList": "libmrc*.so",
                    "loadAll": false
                },
                "type": "cppdbg"
            },
            {
                "MIMode": "gdb",
                "args": [],
                "cwd": "${workspaceFolder}",
                "environment": [],
                "externalConsole": false,
                "miDebuggerPath": "gdb",
                "name": "debug test_mrc.x",
                "preLaunchTask": "C/C++: g++ build active file",
                "program": "${workspaceFolder}/build/mrc/tests/test_mrc",
                "request": "launch",
                "setupCommands": [
                    {
                        "description": "Enable pretty-printing for gdb",
                        "ignoreFailures": true,
                        "text": "-enable-pretty-printing"
                    }
                ],
                "stopAtEntry": false,
                "type": "cppdbg"
            },
            {
                "MIMode": "gdb",
                "args": [],
                "cwd": "${workspaceFolder}",
                "environment": [],
                "externalConsole": false,
                "miDebuggerPath": "gdb",
                "name": "debug bench_mrc.x",
                "preLaunchTask": "C/C++: g++ build active file",
                "program": "${workspaceFolder}/build/benchmarks/bench_mrc",
                "request": "launch",
                "setupCommands": [
                    {
                        "description": "Enable pretty-printing for gdb",
                        "ignoreFailures": true,
                        "text": "-enable-pretty-printing"
                    }
                ],
                "stopAtEntry": false,
                "type": "cppdbg"
            },
            {
                "MIMode": "gdb",
                "args": [
                    "-m",
                    "pytest",
                    "-s",
                    "python/tests/test_node.py::test_launch_options_source[iterator-3-1]"
                ],
                "cwd": "${workspaceFolder}",
                "environment": [
                    {
                        "name": "UCX_ERROR_SIGNALS",
                        "value": ""
                    },
                    {
                        "name": "GLOG_v",
                        "value": "10"
                    },
                    {
                        "name": "GLOG_logtostderr",
                        "value": "1"
                    }
                ],
                "externalConsole": false,
                "miDebuggerPath": "gdb",
                "name": "Debug MRC from Python",
                "program": "python",
                "request": "launch",
                "setupCommands": [
                    {
                        "description": "Enable pretty-printing for gdb",
                        "ignoreFailures": true,
                        "text": "-enable-pretty-printing"
                    },
                    {
                        "description": "Skip stdio-common files",
                        "text": "-interpreter-exec console \"skip -gfi **/bits/*.h\""
                    }
                ],
                "sourceFileMap": {
                    "${workspaceFolder}": {
                        "editorPath": "${workspaceFolder}",
                        "useForBreakpoints": "true"
                    }
                },
                "stopAtEntry": false,
                "symbolLoadInfo": {
                    "exceptionList": "libmrc*.so;cudf_helpers.*;executor.*;morpheus.*;node.*;options.*;pipeline.*;segment.*;subscriber.*;test_edges_cpp.*",
                    "loadAll": false
                },
                "type": "cppdbg"
            },
            {
                "console": "integratedTerminal",
                "env": {
                    "GLOG_logtostderr": "1",
                    "GLOG_v": "10",
                    "UCX_ERROR_SIGNALS": ""
                },
                "justMyCode": false,
                "name": "Python: Testing Configuration (Used by test runner in debug mode)",
                "program": "${file}",
                "purpose": [
                    "debug-in-terminal",
                    "debug-test"
                ],
                "request": "launch",
                "type": "python"
            }
        ],
        // Use IntelliSense to learn about possible attributes.
        // Hover to view descriptions of existing attributes.
        // For more information, visit: https://go.microsoft.com/fwlink/?linkid=830387
        "version": "0.2.0"
    },
    "settings": {
        "C_Cpp.files.exclude": {
            "**/.vscode": true,
            "**/vcpkg_installed": true
        },
        "[cmake]": {
            "editor.tabSize": 2
        },
        "[cpp]": {
            "editor.defaultFormatter": "llvm-vs-code-extensions.vscode-clangd",
            "editor.detectIndentation": false,
            "editor.formatOnSave": true,
            "editor.semanticHighlighting.enabled": true,
            "editor.suggest.insertMode": "replace",
            "editor.tabSize": 4,
            "editor.wordBasedSuggestions": "off",
<<<<<<< HEAD
            "editor.wordWrapColumn": 120
        },
        "[javascript]": {
            "editor.defaultFormatter": "esbenp.prettier-vscode",
            "editor.formatOnSave": true,
=======
>>>>>>> 8377f6a5
            "editor.wordWrapColumn": 120
        },
        "[python]": {
            "editor.codeActionsOnSave": {
                "source.organizeImports": "explicit"
            },
            "editor.defaultFormatter": "eeyore.yapf",
            "editor.formatOnSave": true,
            "editor.tabSize": 4
        },
        "[typescript]": {
            "editor.defaultFormatter": "esbenp.prettier-vscode",
            "editor.formatOnSave": true,
            "editor.wordWrapColumn": 120
        },
        "cmake.configureArgs": [
            "-DCMAKE_MESSAGE_CONTEXT_SHOW:BOOL=ON", // Show message context by default
            "-DMRC_PYTHON_INPLACE_BUILD:BOOL=ON" // Allow inplace build for python. Use `pip install -e .` from the python folder to install
        ],
        "cmake.format.allowOptionalArgumentIndentation": true,
        "editor.rulers": [
            120
        ],
<<<<<<< HEAD
        "eslint.workingDirectories": [
            "./ts/control-plane"
        ],
=======
>>>>>>> 8377f6a5
        "files.insertFinalNewline": true,
        "files.trimTrailingWhitespace": true,
        "files.watcherExclude": {
            "**/.cache/**": true,
            "**/.git/objects/**": true,
            "**/.git/subtree-cache/**": true,
            "**/.hg/store/**": true,
            "**/node_modules/*/**": true
        },
        "flake8.args": [
            "--style=${workspaceFolder}/python/setup.cfg"
        ],
        "isort.args": [
            "--settings-file=${workspaceFolder}/python/setup.cfg"
        ],
        "pylint.args": [
            "--rcfile=${workspaceFolder}/python/.pylintrc"
        ],
        "python.analysis.extraPaths": [
            "python"
        ],
        "python.autoComplete.extraPaths": [
            "./python"
        ],
        "python.testing.cwd": "${workspaceFolder}/python",
        "python.testing.pytestArgs": [
            "-s"
        ],
        "python.testing.pytestEnabled": true,
        "python.testing.unittestEnabled": false,
        "testMate.cpp.debug.configTemplate": {
            "args": "${argsArray}",
            "cwd": "${cwd}",
            "darwin": {
                "MIMode": "lldb",
                "type": "cppdbg"
            },
            "env": "${envObj}",
            "environment": "${envObjArray}",
            "linux": {
                "MIMode": "gdb",
                "symbolLoadInfo": {
                    "exceptionList": "*libmrc*.so",
                    "loadAll": false
                },
                "type": "cppdbg"
            },
            "program": "${exec}",
            "setupCommands": [
                {
                    "description": "Enable pretty-printing for gdb",
                    "text": "-enable-pretty-printing"
                },
                {
                    "description": "Skip stdio-common files",
                    "text": "-interpreter-exec console \"skip -gfi **/bits/*.h\""
                }
                // {
                //     "description": "Stay on same thread when debugging",
                //     "text": "-interpreter-exec console \"set scheduler-locking step\""
                // }
            ],
            "sourceFileMap": {
                "${workspaceFolder}": {
                    "editorPath": "${workspaceFolder}",
                    "useForBreakpoints": "true"
                }
            },
            "testMate.cpp.debug.setEnv": {
                "GLOG_v": "10",
                "GTEST_CATCH_EXCEPTIONS": "0", // Allow the debugger to catch exceptions
                "UCX_ERROR_SIGNALS": "" // Prevent UCX from capturing errors
            },
            "type": "cppvsdbg",
            "win32": {
                "type": "cppvsdbg"
            }
        },
        "testMate.cpp.log.logpanel": true,
        "testMate.cpp.test.executables": "{build,Build,BUILD,out,Out,OUT}/**/*{test,Test,TEST}_*.x",
<<<<<<< HEAD
        "typescript.format.semicolons": "insert",
        "typescript.preferences.quoteStyle": "double",
        "typescript.referencesCodeLens.enabled": true,
=======
>>>>>>> 8377f6a5
        "yapf.args": [
            "--style=${workspaceFolder}/python/setup.cfg"
        ]
    }
}<|MERGE_RESOLUTION|>--- conflicted
+++ resolved
@@ -14,10 +14,7 @@
             "ms-python.pylint",
             "ms-vscode.cmake-tools",
             "stkb.rewrap",
-<<<<<<< HEAD
-=======
             "twxs.cmake",
->>>>>>> 8377f6a5
         ],
         // List of extensions recommended by VS Code that should not be recommended for users of this workspace.
         "unwantedRecommendations": [
@@ -200,14 +197,6 @@
             "editor.suggest.insertMode": "replace",
             "editor.tabSize": 4,
             "editor.wordBasedSuggestions": "off",
-<<<<<<< HEAD
-            "editor.wordWrapColumn": 120
-        },
-        "[javascript]": {
-            "editor.defaultFormatter": "esbenp.prettier-vscode",
-            "editor.formatOnSave": true,
-=======
->>>>>>> 8377f6a5
             "editor.wordWrapColumn": 120
         },
         "[python]": {
@@ -231,12 +220,6 @@
         "editor.rulers": [
             120
         ],
-<<<<<<< HEAD
-        "eslint.workingDirectories": [
-            "./ts/control-plane"
-        ],
-=======
->>>>>>> 8377f6a5
         "files.insertFinalNewline": true,
         "files.trimTrailingWhitespace": true,
         "files.watcherExclude": {
@@ -317,12 +300,6 @@
         },
         "testMate.cpp.log.logpanel": true,
         "testMate.cpp.test.executables": "{build,Build,BUILD,out,Out,OUT}/**/*{test,Test,TEST}_*.x",
-<<<<<<< HEAD
-        "typescript.format.semicolons": "insert",
-        "typescript.preferences.quoteStyle": "double",
-        "typescript.referencesCodeLens.enabled": true,
-=======
->>>>>>> 8377f6a5
         "yapf.args": [
             "--style=${workspaceFolder}/python/setup.cfg"
         ]
